--- conflicted
+++ resolved
@@ -1,11 +1,7 @@
 {
   "all": {
     "down": [
-<<<<<<< HEAD
-      "SERVICES=$(docker ps -aq); docker stop ${SERVICES}; docker rm ${SERVICES};",
-=======
       "SERVICES=$(docker ps -aq); if [ \"$SERVICES\" != \"\" ]; then docker stop ${SERVICES} && docker rm ${SERVICES}; fi",
->>>>>>> 9ac1304f
       "docker container prune -f",
       "docker volume prune -f",
       "docker network prune -f"
@@ -131,19 +127,12 @@
       "cd creator-node; . compose/env/shellEnv#.sh; docker-compose -f compose/docker-compose.yml down --remove-orphans"
     ],
     "restart": [
-<<<<<<< HEAD
-=======
       "cd creator-node; . compose/env/unsetShellEnv.sh",
->>>>>>> 9ac1304f
       "cd creator-node; . compose/env/shellEnv#.sh; docker-compose -f compose/docker-compose.yml down --remove-orphans",
       "cd libs/; node initScripts/local.js update-cnode-config #",
       "cd creator-node; . compose/env/shellEnv#.sh; . compose/env/commonEnv.sh; docker-compose -f compose/docker-compose.yml up --build -d",
       "cd creator-node; . compose/env/unsetShellEnv.sh"
     ],
-<<<<<<< HEAD
-    "register": ["cd libs/; node initScripts/local.js register-cnode #"],
-    "update-delegate-wallet": ["cd libs/; node initScripts/local.js update-cnode-config #"]
-=======
     "register": [
       "cd libs/; node initScripts/local.js register-cnode #"
     ],
@@ -169,7 +158,6 @@
     "unset-shell-env": [
       "cd creator-node; . compose/env/unsetShellEnv.sh"
     ]
->>>>>>> 9ac1304f
   },
   "identity-service": {
     "protocol": "http",
