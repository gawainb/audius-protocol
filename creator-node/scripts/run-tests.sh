#!/usr/bin/env bash

set -o xtrace
set -e

IPFS_CONTAINER=cn-test-ipfs-node
DB_CONTAINER='cn_test_db'
REDIS_CONTAINER='cn_test_redis'

PG_PORT=$POSTGRES_TEST_PORT
if [ -z "${PG_PORT}" ]; then
  PG_PORT=4432
fi

export storagePath='./test_file_storage'
export logLevel='info'

tear_down () {
  set +e
  docker container stop $IPFS_CONTAINER
  docker container stop $DB_CONTAINER
  docker container stop $REDIS_CONTAINER
  docker container rm $IPFS_CONTAINER
  docker container rm $DB_CONTAINER
  docker container rm $REDIS_CONTAINER
  set -e
}

run_unit_tests () {
  set +e
  echo Running unit tests...
<<<<<<< HEAD
  ./node_modules/mocha/bin/mocha src/**/*.test.js --timeout 100000 --exit
=======
  ./node_modules/mocha/bin/mocha --recursive 'src/**/*.test.js'
>>>>>>> 429c82d9
  set -e
}

run_integration_tests () {
  set +e
  echo Running integration tests...
  ./node_modules/mocha/bin/mocha test/*.test.js --timeout 30000 --exit
  set -e
}

if [ "$1" == "standalone_creator" ]; then
  export ipfsPort=6901
  export redisPort=4377
  PG_PORT=1432
  # Ignore error on create audius_dev network
  IPFS_EXISTS=$(docker ps -q -f status=running -f name=^/${IPFS_CONTAINER}$)
  DB_EXISTS=$(docker ps -q -f status=running -f name=^/${DB_CONTAINER}$)
  REDIS_EXISTS=$(docker ps -q -f status=running -f name=^/${REDIS_CONTAINER}$)

  if [ ! "${IPFS_EXISTS}" ]; then
    echo "IPFS Container doesn't exist"
    docker run -d --name $IPFS_CONTAINER -p 127.0.0.1:$ipfsPort:5001 ipfs/go-ipfs:v0.4.23 daemon
  fi

  if [ ! "${DB_EXISTS}" ]; then
    echo "DB Container doesn't exist"
    docker run -d --name $DB_CONTAINER -p 127.0.0.1:$PG_PORT:5432 postgres:11.1
    sleep 1
  fi
  if [ ! "${REDIS_EXISTS}" ]; then
    echo "Redis Container doesn't exist"
    docker run -d --name $REDIS_CONTAINER -p 127.0.0.1:$redisPort:6379 redis:5.0.4
    sleep 1
  fi
elif [ "$1" == "teardown" ]; then
  tear_down
elif [ "$1" == "unit_test" ]; then
  run_unit_tests
  exit
fi


export dbUrl="postgres://postgres:postgres@localhost:$PG_PORT/audius_creator_node_test"

# Locally, the docker-compose files set up a database named audius_creator_node. For
# tests, we use audius_creator_node_test. The below block checks if
# audius_creator_node_test exists in creator node 1, and if not, creates it (the tests will fail if this
# database does not exist). If psql is not installed (ex. in CircleCI), this command will
# fail, so we check if it is installed first.
# In CircleCI, the docker environment variables set up audius_creator_node_test instead of
# audius_creator_node.

# CircleCI job and docker run in separate environments and cannot directly communicate with each other.
# Therefore the 'docker exec' command will not work when running the CI build.
# https://circleci.com/docs/2.0/building-docker-images/#separation-of-environments
# So, if tests are run locally, run docker exec command. Else, run the psql command in the job.
if [ -z "${isCIBuild}" ]; then
  docker exec -i $DB_CONTAINER /bin/sh -c "psql -U postgres -tc \"SELECT 1 FROM pg_database WHERE datname = 'audius_creator_node_test'\" | grep -q 1 || psql -U postgres -c \"CREATE DATABASE audius_creator_node_test\""
fi

mkdir -p $storagePath

# linter
./node_modules/.bin/standard

# setting delegate keys for app to start
export delegateOwnerWallet="0x1eC723075E67a1a2B6969dC5CfF0C6793cb36D25"
export delegatePrivateKey="0xdb527e4d4a2412a443c17e1666764d3bba43e89e61129a35f9abc337ec170a5d"

# tests
# run_unit_tests
run_integration_tests

rm -r $storagePath

# remove test generated segments folder and .m3u8 file
rm -rf "./test/segments"
rm -rf "./test/testTrack.m3u8"

if [ "$2" == "teardown" ]; then
  tear_down
fi<|MERGE_RESOLUTION|>--- conflicted
+++ resolved
@@ -29,11 +29,7 @@
 run_unit_tests () {
   set +e
   echo Running unit tests...
-<<<<<<< HEAD
-  ./node_modules/mocha/bin/mocha src/**/*.test.js --timeout 100000 --exit
-=======
-  ./node_modules/mocha/bin/mocha --recursive 'src/**/*.test.js'
->>>>>>> 429c82d9
+  ./node_modules/mocha/bin/mocha --recursive 'src/**/*.test.js' --timeout 100000 --exit
   set -e
 }
 
