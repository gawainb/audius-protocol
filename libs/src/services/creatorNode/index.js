const axios = require('axios')
const FormData = require('form-data')

const SchemaValidator = require('../schemaValidator')

// Currently only supports a single logged-in audius user
class CreatorNode {
  /* Static Utils */

  /**
   * Pulls off the primary creator node from a creator node endpoint string.
   * @param {string} endpoints user.creator_node_endpoint
   */
  static getPrimary (endpoints) { return endpoints ? endpoints.split(',')[0] : '' }

  /**
   * Pulls off the secondary creator nodes from a creator node endpoint string.
   * @param {string} endpoints user.creator_node_endpoint
   */
  static getSecondaries (endpoints) { return endpoints ? endpoints.split(',').slice(1) : [] }

  /**
   * Pulls the user's creator nodes out of the list
   * @param {string} endpoints user.creator_node_endpoint
   */
  static getEndpoints (endpoints) { return endpoints ? endpoints.split(',') : [] }

  /**
   * Builds the creator_node_endpoint value off of a primary and secondaries list
   * @param {string} primary the primary endpoint
   * @param {string[]} secondaries a list of secondary endpoints
   */
  static buildEndpoint (primary, secondaries) {
    return [primary, ...secondaries].join()
  }

  /**
   * Pulls off the user's clock value from a creator node endpoint and the user's wallet address.
   * @param {string} endpoint creator node endpoint
   * @param {string} wallet user wallet address
   */
  static async getClockValue (endpoint, wallet, timeout) {
    try {
      return (await axios({
        url: `/users/clock_status/${wallet}`,
        method: 'get',
        baseURL: endpoint,
        timeout
      })).data.clockValue
    } catch (err) {
      throw new Error(`Failed to get clock value for endpoint: ${endpoint} and wallet: ${wallet} with ${err}`)
    }
  }

  /**
   * Checks if a download is available from provided creator node endpoints
   * @param {string} endpoints creator node endpoints
   * @param {number} trackId
   */
  static async checkIfDownloadAvailable (endpoints, trackId) {
    const primary = CreatorNode.getPrimary(endpoints)
    if (primary) {
      const req = {
        baseURL: primary,
        url: `/tracks/download_status/${trackId}`,
        method: 'get'
      }
      const res = await axios(req)
      if (res.data.cid) return res.data.cid
    }
    // Download is not available, clients should display "processing"
    return null
  }

  /* -------------- */

  constructor (web3Manager, creatorNodeEndpoint, isServer, userStateManager, lazyConnect, schemas) {
    this.web3Manager = web3Manager
    // This is just 1 endpoint (primary), unlike the creator_node_endpoint field in user metadata
    this.creatorNodeEndpoint = creatorNodeEndpoint
    this.isServer = isServer
    this.userStateManager = userStateManager
    this.schemas = schemas

    this.lazyConnect = lazyConnect
    this.connected = false
    this.connecting = false
    this.authToken = null
    this.maxBlockNumber = 0
  }

  async init () {
    if (!this.web3Manager) throw new Error('Failed to initialize CreatorNode')
    if (!this.lazyConnect) {
      await this.connect()
    }
  }

  /** Establishes a connection to a creator node endpoint */
  async connect () {
    this.connecting = true
    await this._signupNodeUser(this.web3Manager.getWalletAddress())
    await this._loginNodeUser()
    this.connected = true
    this.connecting = false
  }

  /** Checks if connected, otherwise establishing a connection */
  async ensureConnected () {
    if (!this.connected && !this.connecting) {
      await this.connect()
    } else if (this.connecting) {
      let interval
      // We were already connecting so wait for connection
      await new Promise((resolve, reject) => {
        interval = setInterval(() => {
          if (this.connected) resolve()
        }, 100)
      })
      clearInterval(interval)
    }
  }

  getEndpoint () {
    return this.creatorNodeEndpoint
  }

  async setEndpoint (creatorNodeEndpoint) {
    // If the endpoints are the same, no-op.
    if (this.creatorNodeEndpoint === creatorNodeEndpoint) return

    if (this.connected) {
      try {
        await this._logoutNodeUser()
      } catch (e) {
        console.error(e.message)
      }
    }
    this.connected = false
    this.creatorNodeEndpoint = creatorNodeEndpoint
    if (!this.lazyConnect) {
      await this.connect()
    }
  }

  /**
   * Uploads creator content to a creator node
   * @param {object} metadata the creator metadata
   */
  async uploadCreatorContent (metadata, blockNumber = null) {
    // this does the actual validation before sending to the creator node
    // if validation fails, validate() will throw an error
    try {
      this.schemas[SchemaValidator.userSchemaType].validate(metadata)

      const requestObj = {
        url: '/audius_users/metadata',
        method: 'post',
        data: {
          metadata,
          blockNumber
        }
      }

      return this._makeRequest(requestObj)
    } catch (e) {
      console.error('Error validating creator metadata', e)
    }
  }

  /**
   * Creates a creator on the creator node, associating user id with file content
   * @param {number} audiusUserId returned by user creation on-blockchain
   * @param {string} metadataFileUUID unique ID for metadata file
   * @param {number} blockNumber
   */
  async associateCreator (audiusUserId, metadataFileUUID, blockNumber) {
    this.maxBlockNumber = Math.max(this.maxBlockNumber, blockNumber)
    await this._makeRequest({
      url: `/audius_users`,
      method: 'post',
      data: {
        blockchainUserId: audiusUserId,
        metadataFileUUID,
        blockNumber: this.maxBlockNumber
      }
    })
  }

  /**
   * Uploads a track (including audio and image content) to a creator node
   * @param {File} trackFile the audio content
   * @param {File} coverArtFile the image content
   * @param {object} metadata the metadata for the track
   * @param {function?} onProgress an optional on progerss callback
   */
  async uploadTrackContent (trackFile, coverArtFile, metadata, onProgress = () => {}) {
    let loadedImageBytes = 0
    let loadedTrackBytes = 0
    let totalImageBytes = 0
    let totalTrackBytes = 0
    const onImageProgress = (loaded, total) => {
      loadedImageBytes = loaded
      if (!totalImageBytes) totalImageBytes += total
      if (totalImageBytes && totalTrackBytes) {
        onProgress(loadedImageBytes + loadedTrackBytes, totalImageBytes + totalTrackBytes)
      }
    }
    const onTrackProgress = (loaded, total) => {
      loadedTrackBytes = loaded
      if (!totalTrackBytes) totalTrackBytes += total
      if ((!coverArtFile || totalImageBytes) && totalTrackBytes) {
        onProgress(loadedImageBytes + loadedTrackBytes, totalImageBytes + totalTrackBytes)
      }
    }

    let uploadPromises = []
    uploadPromises.push(this.uploadTrackAudio(trackFile, onTrackProgress))
    if (coverArtFile) uploadPromises.push(this.uploadImage(coverArtFile, true, onImageProgress))

    const [trackContentResp, coverArtResp] = await Promise.all(uploadPromises)
    metadata.track_segments = trackContentResp.track_segments
    if (metadata.download && metadata.download.is_downloadable) {
      metadata.download.cid = trackContentResp.transcodedTrackCID
    }

    const sourceFile = trackContentResp.source_file
    if (!sourceFile) {
      throw new Error(`Invalid or missing sourceFile in response: ${JSON.stringify(trackContentResp)}`)
    }

    if (coverArtResp) {
      metadata.cover_art_sizes = coverArtResp.dirCID
    }
    // Creates new track entity on creator node, making track's metadata available on IPFS
    // @returns {Object} {cid: cid of track metadata on IPFS, id: id of track to be used with associate function}
    const metadataResp = await this.uploadTrackMetadata(metadata, sourceFile)
    return { ...metadataResp, ...trackContentResp }
  }

  /**
   * Uploads track metadata to a creator node
   * The metadata object must include a `track_id` field or a
   * source file must be provided (returned from uploading track content).
   * @param {object} metadata
   * @param {string?} sourceFile
   */
  async uploadTrackMetadata (metadata, sourceFile) {
    // this does the actual validation before sending to the creator node
    // if validation fails, validate() will throw an error
    try {
      this.schemas[SchemaValidator.trackSchemaType].validate(metadata)
    } catch (e) {
      console.error('Error validating track metadata', e)
    }

    return this._makeRequest({
      url: '/tracks/metadata',
      method: 'post',
      data: {
        metadata,
        sourceFile
      }
    }, true)
  }

  /**
   * Creates a track on the creator node, associating track id with file content
   * @param {number} audiusTrackId returned by track creation on-blockchain
   * @param {string} metadataFileUUID unique ID for metadata file
   * @param {number} blockNumber
   * @param {string?} transcodedTrackUUID the CID for the transcoded master if this is a first-time upload
   */
  async associateTrack (audiusTrackId, metadataFileUUID, blockNumber, transcodedTrackUUID) {
    this.maxBlockNumber = Math.max(this.maxBlockNumber, blockNumber)
    await this._makeRequest({
      url: '/tracks',
      method: 'post',
      data: {
        blockchainTrackId: audiusTrackId,
        metadataFileUUID,
        blockNumber: this.maxBlockNumber,
        transcodedTrackUUID
      }
    })
  }

  async uploadImage (file, square = true, onProgress) {
    return this._uploadFile(file, '/image_upload', onProgress, { 'square': square })
  }

  async uploadTrackAudio (file, onProgress) {
    return this._uploadFile(file, '/track_content', onProgress)
  }

  /**
   * Gets all unlisted track for a user.
   * Will only return tracks for the currently authed user.
   *
   * @returns {(Array)} tracks array of tracks
   */
  async getUnlistedTracks () {
    const request = {
      url: 'tracks/unlisted',
      method: 'get'
    }
    const resp = await this._makeRequest(request)
    return resp.tracks
  }

  async getHealthy () {
    return this._makeRequest({
      url: '/health_check',
      method: 'get'
    })
  }

  /**
   * Given a particular endpoint to a creator node, check whether
   * this user has a sync in progress on that node and return sync status info.
   * Throws if no current user is set or if sync_status request fails
   * @param {string} endpoint
   * @param {number?} timeout ms
   */
  async getSyncStatus (endpoint, timeout = null) {
    const user = this.userStateManager.getCurrentUser()
<<<<<<< HEAD

    if (!user) {
      throw new Error(`No current user`)
    }

    const req = {
      baseURL: endpoint,
      url: `/sync_status/${user.wallet}`,
      method: 'get'
    }
    // axios request will throw error on non-200 response code
    const status = await axios(req)

    return {
      status: status.data,
      userBlockNumber: user.blocknumber,
      trackBlockNumber: user.track_blocknumber,
      // Whether or not the endpoint is behind in syncing
      isBehind: status.data.latestBlockNumber < Math.max(user.blocknumber, user.track_blocknumber),
      isConfigured: status.data.latestBlockNumber !== -1
=======
    if (user) {
      const req = {
        baseURL: endpoint,
        url: `/sync_status/${user.wallet}`,
        method: 'get'
      }
      if (timeout) req.timeout = timeout
      const status = await axios(req)
      return {
        status: status.data,
        userBlockNumber: user.blocknumber,
        trackBlockNumber: user.track_blocknumber,
        // Whether or not the endpoint is behind in syncing
        isBehind: status.data.latestBlockNumber < Math.max(user.blocknumber, user.track_blocknumber),
        isConfigured: status.data.latestBlockNumber !== -1
      }
>>>>>>> 9ac1304f
    }
  }

  /**
   * Syncs a secondary creator node for a given user
   * @param {string} secondary
   * @param {string} primary specific primary to use
   * @param {boolean} immediate whether or not this is a blocking request and handled right away
   * @param {boolean} validate whether or not to validate the provided secondary is valid
   */
  async syncSecondary (
    secondary,
    primary = null,
    immediate = false,
    validate = true
  ) {
    const user = this.userStateManager.getCurrentUser()
    if (!primary) {
      primary = CreatorNode.getPrimary(user.creator_node_endpoint)
    }
    const secondaries = new Set(CreatorNode.getSecondaries(user.creator_node_endpoint))
    if (primary && secondary && (!validate || secondaries.has(secondary))) {
      const req = {
        baseURL: secondary,
        url: '/sync',
        method: 'post',
        data: {
          wallet: [user.wallet],
          creator_node_endpoint: primary,
          immediate
        }
      }
      return axios(req)
    }
  }

  /* ------- INTERNAL FUNCTIONS ------- */

  /**
   * Signs up a creator node user with a wallet address
   * @param {string} walletAddress
   */
  async _signupNodeUser (walletAddress) {
    await this._makeRequest({
      url: '/users',
      method: 'post',
      data: { walletAddress }
    }, false)
  }

  /**
   * Logs user into cnode, if not already logged in.
   * Requests a challenge from cnode, sends signed challenge response to cn.
   * If successful, receive and set authToken locally.
   */
  async _loginNodeUser () {
    if (this.authToken) {
      return
    }

    let walletPublicKey = this.web3Manager.getWalletAddress()
    let clientChallengeKey
    let url

    try {
      let challengeResp = await this._makeRequest({
        url: '/users/login/challenge',
        method: 'get',
        params: {
          walletPublicKey
        }
      }, false)

      clientChallengeKey = challengeResp.challenge
      url = '/users/login/challenge'
    } catch (e) {
      // If '/users/login/get_challenge' returns 404, login using legacy non-challenge route
      if (e.response && e.response.status === 404) {
        clientChallengeKey = Math.round((new Date()).getTime() / 1000)
        url = '/users/login'
      } else {
        const requestUrl = this.creatorNodeEndpoint + '/users/login/challenge'
        _handleErrorHelper(e, requestUrl)
      }
    }

    const signature = await this.web3Manager.sign(clientChallengeKey)

    const resp = await this._makeRequest({
      url,
      method: 'post',
      data: {
        data: clientChallengeKey,
        signature
      }
    }, false)
    this.authToken = resp.sessionToken
  }

  async _logoutNodeUser () {
    if (!this.authToken) {
      return
    }
    await this._makeRequest({
      url: '/users/logout',
      method: 'post'
    }, false)
    this.authToken = null
  }

  /**
   * Gets and returns the clock values across the replica set for the wallet in userStateManager.
   * @returns {Object[]} Array of objects with the structure:
   *
   * {
   *  type: 'primary' or 'secondary',
   *  endpoint: <Content Node endpoint>,
   *  clockValue: clock value (should be an integer) or null
   * }
   *
   * 'clockValue' may be null if the request to fetch the clock value fails
   */
  async getClockValuesFromReplicaSet () {
    const user = this.userStateManager.getCurrentUser()
    if (!user || !user.creator_node_endpoint) {
      console.error('No user or Content Node endpoint found')
      return
    }

    const replicaSet = CreatorNode.getEndpoints(user.creator_node_endpoint)
    const clockValueResponses = await Promise.all(
      replicaSet.map(endpoint => this._clockValueRequest({ user, endpoint }))
    )

    return clockValueResponses
  }

  /**
   * Wrapper around getClockValue() to return either a proper or null clock value
   * @param {Object} param
   * @param {Object} param.user user metadata object from userStateManager
   * @param {string} param.endpoint the Content Node endpoint to check the clock value for
   */
  async _clockValueRequest ({ user, endpoint, timeout = 1000 }) {
    const primary = CreatorNode.getPrimary(user.creator_node_endpoint)
    let type = primary === endpoint ? 'primary' : 'secondary'

    try {
      const clockValue = await CreatorNode.getClockValue(endpoint, user.wallet, timeout)
      return {
        type,
        endpoint,
        clockValue
      }
    } catch (e) {
      console.error(`Error in getting clock status for ${user.wallet} at ${endpoint}: ${e}`)
      return {
        type,
        endpoint,
        clockValue: null
      }
    }
  }

  /**
   * Makes an axios request to the connected creator node.
   * @param {Object} axiosRequestObj
   * @param {bool} requiresConnection if set, the currently configured creator node
   * is connected to before the request is made.
   */
  async _makeRequest (axiosRequestObj, requiresConnection = true) {
    if (requiresConnection) {
      await this.ensureConnected()
    }

    axiosRequestObj.headers = axiosRequestObj.headers || {}

    if (this.authToken) {
      axiosRequestObj.headers['X-Session-ID'] = this.authToken
    }

    const user = this.userStateManager.getCurrentUser()
    if (user && user.wallet && user.user_id) {
      axiosRequestObj.headers['User-Wallet-Addr'] = user.wallet
      axiosRequestObj.headers['User-Id'] = user.user_id
    }

    axiosRequestObj.baseURL = this.creatorNodeEndpoint

    // Axios throws for non-200 responses
    try {
      const resp = await axios(axiosRequestObj)
      return resp.data
    } catch (e) {
      _handleErrorHelper(e, axiosRequestObj.url)
    }
  }

  /**
   * Uploads a file to the connected creator node.
   * @param {File} file
   * @param {string} route route to handle upload (image_upload, track_upload, etc.)
   * @param {?function} onProgress called with loaded bytes and total bytes
   * @param {Object<string, any>} extraFormDataOptions extra FormData fields passed to the upload
   */
  async _uploadFile (file, route, onProgress = (loaded, total) => {}, extraFormDataOptions = {}) {
    await this.ensureConnected()

    // form data is from browser, not imported npm module
    let formData = new FormData()
    formData.append('file', file)
    Object.keys(extraFormDataOptions).forEach(key => {
      formData.append(key, extraFormDataOptions[key])
    })

    let headers = {}
    if (this.isServer) {
      headers = formData.getHeaders()
    }
    headers['X-Session-ID'] = this.authToken

    let total
    const url = this.creatorNodeEndpoint + route
    try {
      // Hack alert!
      //
      // Axios auto-detects browser vs node based on
      // the existance of XMLHttpRequest at the global namespace, which
      // is imported by a web3 module, causing Axios to incorrectly
      // presume we're in a browser env when we're in a node env.
      // For uploads to work in a node env,
      // axios needs to correctly detect we're in node and use the `http` module
      // rather than XMLHttpRequest. We force that here.
      // https://github.com/axios/axios/issues/1180
      const isBrowser = typeof window !== 'undefined'
      console.debug(`Uploading file to ${url}`)
      const resp = await axios.post(
        url,
        formData,
        {
          headers: headers,
          adapter: isBrowser ? require('axios/lib/adapters/xhr') : require('axios/lib/adapters/http'),
          // Add a 10% inherit processing time for the file upload.
          onUploadProgress: (progressEvent) => {
            if (!total) total = progressEvent.total
            onProgress(progressEvent.loaded, total)
          }
        }
      )
      if (resp.data && resp.data.error) {
        throw new Error(resp.data.error)
      }
      onProgress(total, total)
      return resp.data
    } catch (e) {
      _handleErrorHelper(e, url)
    }
  }
}

function _handleErrorHelper (e, requestUrl) {
  if (e.response && e.response.data && e.response.data.error) {
    const cnRequestID = e.response.headers['cn-request-id']
    const errMessage = `Server returned error: [${e.response.status.toString()}] [${e.response.data.error}] for request: [${cnRequestID}]`

    console.error(errMessage)
    throw new Error(errMessage)
  } else if (!e.response) {
    // delete headers, may contain tokens
    if (e.config && e.config.headers) delete e.config.headers

    console.error(`Network error while making request to ${requestUrl}:\nStringified Error:${JSON.stringify(e)}\nError: ${e}`)
    throw new Error(`Network error while making request to ${requestUrl}:\nStringified Error:${JSON.stringify(e)}\nError: ${e}`)
  } else {
    throw e
  }
}

module.exports = CreatorNode<|MERGE_RESOLUTION|>--- conflicted
+++ resolved
@@ -324,7 +324,6 @@
    */
   async getSyncStatus (endpoint, timeout = null) {
     const user = this.userStateManager.getCurrentUser()
-<<<<<<< HEAD
 
     if (!user) {
       throw new Error(`No current user`)
@@ -335,6 +334,9 @@
       url: `/sync_status/${user.wallet}`,
       method: 'get'
     }
+
+    if (timeout) req.timeout = timeout
+
     // axios request will throw error on non-200 response code
     const status = await axios(req)
 
@@ -345,24 +347,6 @@
       // Whether or not the endpoint is behind in syncing
       isBehind: status.data.latestBlockNumber < Math.max(user.blocknumber, user.track_blocknumber),
       isConfigured: status.data.latestBlockNumber !== -1
-=======
-    if (user) {
-      const req = {
-        baseURL: endpoint,
-        url: `/sync_status/${user.wallet}`,
-        method: 'get'
-      }
-      if (timeout) req.timeout = timeout
-      const status = await axios(req)
-      return {
-        status: status.data,
-        userBlockNumber: user.blocknumber,
-        trackBlockNumber: user.track_blocknumber,
-        // Whether or not the endpoint is behind in syncing
-        isBehind: status.data.latestBlockNumber < Math.max(user.blocknumber, user.track_blocknumber),
-        isConfigured: status.data.latestBlockNumber !== -1
-      }
->>>>>>> 9ac1304f
     }
   }
 
