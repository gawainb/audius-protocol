const { pick } = require('lodash')
const { Base, Services } = require('./base')
const Utils = require('../utils')
const CreatorNode = require('../services/creatorNode')
const { getSpIDFromEndpoint } = require('../services/creatorNode/CreatorNodeSelection')

// User metadata fields that are required on the metadata object and can have
// null or non-null values
const USER_PROPS = [
  'is_creator',
  'is_verified',
  'name',
  'handle',
  'profile_picture',
  'profile_picture_sizes',
  'cover_photo',
  'cover_photo_sizes',
  'bio',
  'location',
  'creator_node_endpoint'
]
// User metadata fields that are required on the metadata object and only can have
// non-null values
const USER_REQUIRED_PROPS = [
  'name',
  'handle'
]
// Constants for user metadata fields
const USER_PROP_NAME_CONSTANTS = Object.freeze({
  NAME: 'name',
  IS_CREATOR: 'is_creator',
  BIO: 'bio',
  LOCATION: 'location',
  PROFILE_PICTURE_SIZES: 'profile_picture_sizes',
  COVER_PHOTO_SIZES: 'cover_photo_sizes',
  CREATOR_NODE_ENDPOINT: 'creator_node_endpoint'
})

class Users extends Base {
  constructor (serviceProvider, ...args) {
    super(...args)

    this.ServiceProvider = serviceProvider

    this.getUsers = this.getUsers.bind(this)
    this.getMutualFollowers = this.getMutualFollowers.bind(this)
    this.getFollowersForUser = this.getFollowersForUser.bind(this)
    this.getFolloweesForUser = this.getFolloweesForUser.bind(this)
    this.getUserRepostFeed = this.getUserRepostFeed.bind(this)
    this.getSocialFeed = this.getSocialFeed.bind(this)
    this.getTopCreatorsByGenres = this.getTopCreatorsByGenres.bind(this)
    this.uploadProfileImages = this.uploadProfileImages.bind(this)
    this.addUser = this.addUser.bind(this)
    this.updateUser = this.updateUser.bind(this)
    this.updateCreator = this.updateCreator.bind(this)
    this.upgradeToCreator = this.upgradeToCreator.bind(this)
    this.updateIsVerified = this.updateIsVerified.bind(this)
    this.addUserFollow = this.addUserFollow.bind(this)
    this.deleteUserFollow = this.deleteUserFollow.bind(this)

    // For adding replica set to users on sign up
    this.assignReplicaSet = this.assignReplicaSet.bind(this)

    this.getClockValuesFromReplicaSet = this.getClockValuesFromReplicaSet.bind(this)
    this._waitForCreatorNodeEndpointIndexing = this._waitForCreatorNodeEndpointIndexing.bind(this)
    this._addUserOperations = this._addUserOperations.bind(this)
    this._updateUserOperations = this._updateUserOperations.bind(this)
    this._validateUserMetadata = this._validateUserMetadata.bind(this)
    this._cleanUserMetadata = this._cleanUserMetadata.bind(this)
  }

  /* ----------- GETTERS ---------- */

  /**
   * get users with all relevant user data
   * can be filtered by providing an integer array of ids
   * @param {number} limit
   * @param {number} offset
   * @param {Object} idsArray
   * @param {String} walletAddress
   * @param {String} handle
   * @param {Boolean} isCreator null returns all users, true returns creators only, false returns users only
   * @param {number} currentUserId the currently logged in user
   * @returns {Object} {Array of User metadata Objects}
   * additional metadata fields on user objects:
   *  {Integer} track_count - track count for given user
   *  {Integer} playlist_count - playlist count for given user
   *  {Integer} album_count - album count for given user
   *  {Integer} follower_count - follower count for given user
   *  {Integer} followee_count - followee count for given user
   *  {Integer} repost_count - repost count for given user
   *  {Integer} track_blocknumber - blocknumber of latest track for user
   *  {Boolean} does_current_user_follow - does current user follow given user
   *  {Array} followee_follows - followees of current user that follow given user
   * @example
   * await getUsers()
   * await getUsers(100, 0, [3,2,6]) - Invalid user ids will not be accepted
   */
  async getUsers (limit = 100, offset = 0, idsArray = null, walletAddress = null, handle = null, isCreator = null, minBlockNumber = null) {
    this.REQUIRES(Services.DISCOVERY_PROVIDER)
    return this.discoveryProvider.getUsers(limit, offset, idsArray, walletAddress, handle, isCreator, minBlockNumber)
  }

  /**
   * get intersection of users that follow followeeUserId and users that are followed by followerUserId
   * @param {number} followeeUserId user that is followed
   * @example
   * getMutualFollowers(100, 0, 1, 1) - IDs must be valid
   */
  async getMutualFollowers (limit = 100, offset = 0, followeeUserId) {
    this.REQUIRES(Services.DISCOVERY_PROVIDER)
    const followerUserId = this.userStateManager.getCurrentUserId()
    if (followerUserId) {
      return this.discoveryProvider.getFollowIntersectionUsers(limit, offset, followeeUserId, followerUserId)
    }
    return []
  }

  /**
   * get users that follow followeeUserId, sorted by follower count descending
   * @param {number} currentUserId the currently logged in user
   * @param {number} followeeUserId user that is followed
   * @return {Array} array of user objects with standard user metadata
   */
  async getFollowersForUser (limit = 100, offset = 0, followeeUserId) {
    this.REQUIRES(Services.DISCOVERY_PROVIDER)
    return this.discoveryProvider.getFollowersForUser(limit, offset, followeeUserId)
  }

  /**
   * get users that are followed by followerUserId, sorted by follower count descending
   * @param {number} currentUserId the currently logged in user
   * @param {number} followerUserId user - i am the one who follows
   * @return {Array} array of user objects with standard user metadata
   */
  async getFolloweesForUser (limit = 100, offset = 0, followerUserId) {
    this.REQUIRES(Services.DISCOVERY_PROVIDER)
    return this.discoveryProvider.getFolloweesForUser(limit, offset, followerUserId)
  }

  /**
   * Return repost feed for requested user
   * @param {number} userId - requested user id
   * @param {filter} string - filter by "all", "original", or "repost"
   * @param {number} limit - max # of items to return (for pagination)
   * @param {number} offset - offset into list to return from (for pagination)
   * @returns {Object} {Array of track and playlist metadata objects}
   * additional metadata fields on track and playlist objects:
   *  {String} activity_timestamp - timestamp of requested user's repost for given track or playlist,
   *    used for sorting feed
   *  {Integer} repost_count - repost count of given track/playlist
   *  {Integer} save_count - save count of given track/playlist
   *  {Boolean} has_current_user_reposted - has current user reposted given track/playlist
   *  {Array} followee_reposts - followees of current user that have reposted given track/playlist
   */
  async getUserRepostFeed (userId, filter, limit = 100, offset = 0, withUsers = false) {
    this.REQUIRES(Services.DISCOVERY_PROVIDER)
    return this.discoveryProvider.getUserRepostFeed(userId, filter, limit, offset, withUsers)
  }

  /**
   * Return social feed for current user
   * @param {number} limit - max # of items to return
   * @param {filter} string - filter by "all", "original", or "repost"
   * @param {number} offset - offset into list to return from (for pagination)
   * @returns {Object} {Array of track and playlist metadata objects}
   * additional metadata fields on track and playlist objects:
   *  {String} activity_timestamp - timestamp of requested user's repost for given track or playlist,
   *    used for sorting feed
   *  {Integer} repost_count - repost count of given track/playlist
   *  {Integer} save_count - save count of given track/playlist
   *  {Boolean} has_current_user_reposted - has current user reposted given track/playlist
   *  {Array} followee_reposts - followees of current user that have reposted given track/playlist
   */
  async getSocialFeed (filter, limit = 100, offset = 0, withUsers = false, tracksOnly = false) {
    this.REQUIRES(Services.DISCOVERY_PROVIDER)
    const owner = this.userStateManager.getCurrentUser()
    if (owner) {
      return this.discoveryProvider.getSocialFeed(filter, limit, offset, withUsers, tracksOnly)
    }

    return []
  }

  /**
   * Returns the top users for the specified genres
   * @param {number} limit - max # of items to return
   * @param {number} offset - offset into list to return from (for pagination)
   * @param {Object} {Array of genres} - filter by genres ie. "Rock", "Alternative"
   * @param {Boolean} with_users - If the userIds should be returned or the full user metadata
   * @returns {Object} {Array of user objects if with_users set, else array of userIds}
   */
  async getTopCreatorsByGenres (genres, limit = 30, offset = 0, withUsers = false) {
    this.REQUIRES(Services.DISCOVERY_PROVIDER)
    return this.discoveryProvider.getTopCreatorsByGenres(genres, limit, offset, withUsers)
  }

  /* ------- SETTERS ------- */

  /**
   * Assigns a replica set to the user's metadata and adds new metadata to chain.
   * This creates a record for that user on the connected creator node.
   * @param {Object} param
   * @param {number} param.userId
   * @param {Set<string>} param.[passList=null] whether or not to include only specified nodes
   * @param {Set<string>} param.[blockList=null]  whether or not to exclude any nodes
   */
  async assignReplicaSet ({
    userId,
    passList = null,
    blockList = null
  }) {
    this.REQUIRES(Services.CREATOR_NODE)
    const phases = {
      CLEAN_AND_VALIDATE_METADATA: 'CLEAN_AND_VALIDATE_METADATA',
      AUTOSELECT_CONTENT_NODES: 'AUTOSELECT_CONTENT_NODES',
      SYNC_ACROSS_CONTENT_NODES: 'SYNC_ACROSS_CONTENT_NODES',
      SET_PRIMARY: 'SET_PRIMARY',
      UPLOAD_METADATA_AND_UPDATE_ON_CHAIN: 'UPLOAD_METADATA_AND_UPDATE_ON_CHAIN'
    }
    let phase = ''

    const user = this.userStateManager.getCurrentUser()
    // Failed the addUser() step
    if (!user) { throw new Error('No current user') }
    // No-op if the user already has a replica set assigned under creator_node_endpoint
    if (user.creator_node_endpoint && user.creator_node_endpoint.length > 0) return

    // The new metadata object that will contain the replica set
    const newMetadata = { ...user }
    try {
      // Create starter metadata and validate
      phase = phases.CLEAN_AND_VALIDATE_METADATA

      // Autoselect a new replica set and update the metadata object with new content node endpoints
      phase = phases.AUTOSELECT_CONTENT_NODES
      const response = await this.ServiceProvider.autoSelectCreatorNodes({
        performSyncCheck: false,
        whitelist: passList,
        blacklist: blockList
      })
      // Ideally, 1 primary and n-1 secondaries are chosen. The best-worst case scenario is that at least 1 primary
      // is chosen. If a primary was not selected (which also implies that secondaries were not chosen), throw
      // an error.
      const { primary, secondaries } = response
      if (!primary) {
        throw new Error(`Could not select a primary.`)
      }

      const newContentNodeEndpoints = CreatorNode.buildEndpoint(primary, secondaries)
      newMetadata.creator_node_endpoint = newContentNodeEndpoints

      // Update the new primary to the auto-selected primary
      phase = phases.SET_PRIMARY
      await this.creatorNode.setEndpoint(primary)

      // Update metadata in CN and on chain of newly assigned replica set
      phase = phases.UPLOAD_METADATA_AND_UPDATE_ON_CHAIN
      await this.updateAndUploadMetadata({
        newMetadata,
        userId
      })
    } catch (e) {
      console.log(`assignReplicaSet() Error -- Phase ${phase}: ${e}`)
      throw new Error(`assignReplicaSet() Error -- Phase ${phase}: ${e}`)
    }

    return newMetadata
  }

  /**
   * Util to upload profile picture and cover photo images and update
   * a metadata object. This method inherently calls triggerSecondarySyncs().
   * @param {?File} profilePictureFile an optional file to upload as the profile picture
   * @param {?File} coverPhotoFile an optional file to upload as the cover phtoo
   * @param {Object} metadata to update
   * @returns {Object} the passed in metadata object with profile_picture and cover_photo fields added
   */
  async uploadProfileImages (profilePictureFile, coverPhotoFile, metadata) {
    let didMetadataUpdate = false
    if (profilePictureFile) {
      const resp = await this.creatorNode.uploadImage(profilePictureFile, true)
      metadata.profile_picture_sizes = resp.dirCID
      didMetadataUpdate = true
    }
    if (coverPhotoFile) {
      const resp = await this.creatorNode.uploadImage(coverPhotoFile, false)
      metadata.cover_photo_sizes = resp.dirCID
      didMetadataUpdate = true
    }

    if (didMetadataUpdate) {
      await this.updateAndUploadMetadata({
        newMetadata: metadata,
        userId: metadata.user_id
      })
    }

    return metadata
  }

  /**
   * Create an on-chain non-creator user. Some fields are restricted (ex.
   * creator_node_endpoint); this should error if the metadata given attempts to set them.
   * @param {Object} metadata metadata to associate with the user
   */
  async addUser (metadata) {
    this.IS_OBJECT(metadata)
    const newMetadata = this._cleanUserMetadata(metadata)
    this._validateUserMetadata(newMetadata)

    let userId
    const currentUser = this.userStateManager.getCurrentUser()
    if (currentUser && currentUser.handle) {
      userId = currentUser.user_id
    } else {
      userId = (await this.contracts.UserFactoryClient.addUser(newMetadata.handle)).userId
    }
    await this._addUserOperations(userId, newMetadata)

    newMetadata.wallet = this.web3Manager.getWalletAddress()
    newMetadata.user_id = userId

    this.userStateManager.setCurrentUser({ ...newMetadata })
    return userId
  }

  /**
   * Updates a user
   * @param {number} userId
   * @param {Object} metadata
   */
  async updateUser (userId, metadata) {
    this.REQUIRES(Services.DISCOVERY_PROVIDER)
    this.IS_OBJECT(metadata)
    const newMetadata = this._cleanUserMetadata(metadata)
    this._validateUserMetadata(newMetadata)

    // Retrieve the current user metadata
    let users = await this.discoveryProvider.getUsers(1, 0, [userId], null, null, false, null)
    if (!users || !users[0]) throw new Error(`Cannot update user because no current record exists for user id ${userId}`)

    const oldMetadata = users[0]
    await this._updateUserOperations(newMetadata, oldMetadata, userId)
    this.userStateManager.setCurrentUser({ ...oldMetadata, ...newMetadata })
  }

  /**
<<<<<<< HEAD
   * Create a new user that is a creator or upgrade from a non-creator user to a creator
   * Fills in wallet and creator_node_endpoint fields in metadata.
   *
   * @notice - this function is most likely not used and can be removed
   *
   * @param {Object} metadata - metadata to associate with the user, following the format in `user-metadata-format.json` in audius-contracts.
   */
  async addCreator (metadata) {
    this.REQUIRES(Services.CREATOR_NODE)
    this.IS_OBJECT(metadata)
    const newMetadata = this._cleanUserMetadata(metadata)
    this._validateUserMetadata(newMetadata)

    // Error if libs instance already has user - we only support one user per creator node / libs instance
    const user = this.userStateManager.getCurrentUser()
    if (user) {
      throw new Error('User already created for creator node / libs instance')
    }

    // populate metadata object with required fields - wallet, is_creator, creator_node_endpoint
    newMetadata.wallet = this.web3Manager.getWalletAddress()
    newMetadata.is_creator = true
    newMetadata.creator_node_endpoint = this.creatorNode.getEndpoint()

    // Create user record on chain with handle
    const { userId } = await this.contracts.UserFactoryClient.addUser(newMetadata.handle)

    // Update user creator_node_endpoint on chain
    await this._updateReplicaSet(userId, newMetadata)

    // Upload metadata object to CN
    const { metadataMultihash, metadataFileUUID } = await this.creatorNode.uploadCreatorContent(newMetadata)

    // Write metadata multihash to chain
    const multihashDecoded = Utils.decodeMultihash(metadataMultihash)
    const { txReceipt } = await this.contracts.UserFactoryClient.updateMultihash(userId, multihashDecoded.digest)

    // Write remaining metadata fields to chain
    const { latestBlockNumber } = await this._addUserOperations(userId, newMetadata)

    // Write to CN to associate blockchain user id with the metadata and block number
    await this.creatorNode.associateCreator(userId, metadataFileUUID, Math.max(txReceipt.blockNumber, latestBlockNumber))

    // Update libs instance with new user metadata object
    this.userStateManager.setCurrentUser({ ...newMetadata })

    return userId
  }

  /**
=======
>>>>>>> cc945992
   * Updates a creator (updates their data on the creator node)
   * @param {number} userId
   * @param {Object} metadata
   */
  async updateCreator (userId, metadata) {
    this.REQUIRES(Services.CREATOR_NODE, Services.DISCOVERY_PROVIDER)
    this.IS_OBJECT(metadata)
    const newMetadata = this._cleanUserMetadata(metadata)
    this._validateUserMetadata(newMetadata)

    // Error if libs instance does not already have existing user state
    const user = this.userStateManager.getCurrentUser()
    if (!user) {
      throw new Error('No current user')
    }

    // Ensure libs is connected to correct CN
    if (this.creatorNode.getEndpoint() !== CreatorNode.getPrimary(newMetadata['creator_node_endpoint'])) {
      throw new Error(`Not connected to correct content node. Expected ${CreatorNode.getPrimary(newMetadata['creator_node_endpoint'])}, got ${this.creatorNode.getEndpoint()}`)
    }

    // Preserve old metadata object
    const oldMetadata = { ...user }

    console.log(`Updating from ${oldMetadata.creator_node_endpoint}`)
    console.log(`Updating to ${newMetadata.creator_node_endpoint}`)

    // Update user creator_node_endpoint on chain if applicable
    let updateEndpointTxBlockNumber = null
    if (newMetadata.creator_node_endpoint !== oldMetadata.creator_node_endpoint) {
      // Perform update to new contract
      const updateEndpointTxReceipt = await this._updateReplicaSet(userId, newMetadata)
      updateEndpointTxBlockNumber = updateEndpointTxReceipt.blockNumber

      // Ensure DN has indexed creator_node_endpoint change
      await this._waitForCreatorNodeEndpointIndexing(
        newMetadata.user_id,
        newMetadata.creator_node_endpoint
      )
    }

    // Upload new metadata object to CN
    const { metadataMultihash, metadataFileUUID } = await this.creatorNode.uploadCreatorContent(newMetadata, updateEndpointTxBlockNumber)

    // Write metadata multihash to chain
    const updatedMultihashDecoded = Utils.decodeMultihash(metadataMultihash)
    const { txReceipt } = await this.contracts.UserFactoryClient.updateMultihash(userId, updatedMultihashDecoded.digest)

    // Write remaining metadata fields to chain
    const { latestBlockNumber } = await this._updateUserOperations(newMetadata, oldMetadata, userId)

    // Write to CN to associate blockchain user id with updated metadata and block number
    await this.creatorNode.associateCreator(userId, metadataFileUUID, Math.max(txReceipt.blockNumber, latestBlockNumber))

    // Update libs instance with new user metadata object
    this.userStateManager.setCurrentUser({ ...oldMetadata, ...newMetadata })

    return userId
  }

  /**
   * Upgrades a user to a creator using their metadata object.
   * This creates a record for that user on the connected creator node.
   * @param {string} existingEndpoint
   * @param {string} newCreatorNodeEndpoint comma delineated
   */
  async upgradeToCreator (existingEndpoint, newCreatorNodeEndpoint) {
    this.REQUIRES(Services.CREATOR_NODE)

    // Error if libs instance does not already have existing user state
    const user = this.userStateManager.getCurrentUser()
    if (!user) {
      throw new Error('No current user')
    }

    // No-op if the user is already a creator.
    // Consider them a creator iff they have is_creator=true AND a creator node endpoint
    if (user.is_creator && user.creator_node_endpoint) return

    const userId = user.user_id
    const oldMetadata = { ...user }

    // Clean and validate metadata
    const newMetadata = this._cleanUserMetadata({ ...user })
    this._validateUserMetadata(newMetadata)

    // Populate metadata with required fields - wallet, is_creator, creator_node_endpoint
    newMetadata.wallet = this.web3Manager.getWalletAddress()
    newMetadata.is_creator = true

    let updateEndpointTxBlockNumber = null
<<<<<<< HEAD
    if (newMetadata.creator_node_endpoint !== oldMetadata.creator_node_endpoint) {
      let updateTx = await this._updateReplicaSet(userId, newMetadata)
      updateEndpointTxBlockNumber = updateTx.blockNumber
=======

    /**
     * If there is no creator_node_endpoint field or if newCreatorNodeEndpoint is not the same as the existing
     * metadata creator_node_endpoint field value, update the field with newCreatorNodeEndpoint.
     * This is because new users on signup will now be assigned a replica set, and do not need to
     * be assigned a new one via newCreatorNodeEndpoint.
     */
    if (
      !oldMetadata.creator_node_endpoint ||
      oldMetadata.creator_node_endpoint !== newCreatorNodeEndpoint
    ) {
      newMetadata.creator_node_endpoint = newCreatorNodeEndpoint
      const newPrimary = CreatorNode.getPrimary(newCreatorNodeEndpoint)

      // Sync user data from old primary to new endpoint
      if (existingEndpoint) {
        // Don't validate what we're syncing from because the user isn't
        // a creator yet.
        await this.creatorNode.syncSecondary(
          newPrimary,
          existingEndpoint,
          /* immediate= */ true,
          /* validate= */ false
        )
      }

      // Update local libs state with new CN endpoint
      await this.creatorNode.setEndpoint(newPrimary)

      // Update user creator_node_endpoint on chain if applicable
      const { txReceipt: updateEndpointTxReceipt } = await this.contracts.UserFactoryClient.updateCreatorNodeEndpoint(userId, newMetadata['creator_node_endpoint'])
      updateEndpointTxBlockNumber = updateEndpointTxReceipt.blockNumber
>>>>>>> cc945992

      // Ensure DN has indexed creator_node_endpoint change
      await this._waitForCreatorNodeEndpointIndexing(
        newMetadata.user_id,
        newMetadata.creator_node_endpoint,
        newMetadata.handle
      )
    }

    // Upload new metadata object to CN
    const { metadataMultihash, metadataFileUUID } = await this.creatorNode.uploadCreatorContent(newMetadata, updateEndpointTxBlockNumber)

    // Write metadata multihash to chain
    const updatedMultihashDecoded = Utils.decodeMultihash(metadataMultihash)
    const { txReceipt } = await this.contracts.UserFactoryClient.updateMultihash(userId, updatedMultihashDecoded.digest)

    // Write remaining metadata fields to chain
    const { latestBlockNumber } = await this._updateUserOperations(newMetadata, oldMetadata, userId)

    // Write to CN to associate blockchain user id with updated metadata and block number
    await this.creatorNode.associateCreator(userId, metadataFileUUID, Math.max(txReceipt.blockNumber, latestBlockNumber))

    // Update libs instance with new user metadata object
    this.userStateManager.setCurrentUser({ ...oldMetadata, ...newMetadata })

    return userId
  }

  /**
   * Updates a user on whether they are verified on Audius
   * @param {number} userId
   * @param {boolean} isVerified
   */
  async updateIsVerified (userId, isVerified, privateKey) {
    return this.contracts.UserFactoryClient.updateIsVerified(userId, isVerified, privateKey)
  }

  /**
   * Adds a user follow for a given follower and followee
   * @param {number} followerUserId who is following
   * @param {number} followeeUserId who is being followed...
  */
  async addUserFollow (followeeUserId) {
    const followerUserId = this.userStateManager.getCurrentUserId()
    return this.contracts.SocialFeatureFactoryClient.addUserFollow(followerUserId, followeeUserId)
  }

  /**
   * Deletes a user follow for a given follower and followee
   * @param {number} followerUserId who is no longer following
   * @param {number} followeeUserId who is no longer being followed...
  */
  async deleteUserFollow (followeeUserId) {
    const followerUserId = this.userStateManager.getCurrentUserId()
    return this.contracts.SocialFeatureFactoryClient.deleteUserFollow(followerUserId, followeeUserId)
  }

  /**
   * Gets the clock status for user in userStateManager across replica set.
   */
  async getClockValuesFromReplicaSet () {
    return this.creatorNode.getClockValuesFromReplicaSet()
  }

  /* ------- PRIVATE  ------- */

  /**
   * 1. Uploads metadata to primary Content Node (which inherently calls a sync accross secondaries)
   * 2. Updates metadata on chain
   * @param {Object} param
   * @param {Object} param.newMetadata new metadata object
   * @param {number} param.userId
   */
  async updateAndUploadMetadata ({ newMetadata, userId }) {
    this.REQUIRES(Services.CREATOR_NODE, Services.DISCOVERY_PROVIDER)
    this.IS_OBJECT(newMetadata)
    const phases = {
      UPDATE_CONTENT_NODE_ENDPOINT_ON_CHAIN: 'UPDATE_CONTENT_NODE_ENDPOINT_ON_CHAIN',
      UPLOAD_METADATA: 'UPLOAD_METADATA',
      UPDATE_METADATA_ON_CHAIN: 'UPDATE_METADATA_ON_CHAIN',
      ASSOCIATE_USER: 'ASSOCIATE_USER'
    }
    let phase = ''

    const oldMetadata = this.userStateManager.getCurrentUser()
    if (!oldMetadata) { throw new Error('No current user.') }

    newMetadata = this._cleanUserMetadata(newMetadata)
    this._validateUserMetadata(newMetadata)

    try {
      // Update user creator_node_endpoint on chain if applicable
      if (newMetadata.creator_node_endpoint !== oldMetadata.creator_node_endpoint) {
        phase = phases.UPDATE_CONTENT_NODE_ENDPOINT_ON_CHAIN
        await this.contracts.UserFactoryClient.updateCreatorNodeEndpoint(userId, newMetadata['creator_node_endpoint'])
        // Ensure DN has indexed creator_node_endpoint change
        await this._waitForCreatorNodeEndpointIndexing(userId, newMetadata.creator_node_endpoint)
      }

      // Upload new metadata object to CN
      phase = phases.UPLOAD_METADATA
      const { metadataMultihash, metadataFileUUID } = await this.creatorNode.uploadCreatorContent(newMetadata)

      // Write metadata multihash to chain
      phase = phases.UPDATE_METADATA_ON_CHAIN
      const updatedMultihashDecoded = Utils.decodeMultihash(metadataMultihash)
      const { txReceipt } = await this.contracts.UserFactoryClient.updateMultihash(userId, updatedMultihashDecoded.digest)

      // Write remaining metadata fields to chain
      const { latestBlockNumber } = await this._updateUserOperations(newMetadata, oldMetadata, userId, ['creator_node_endpoint'])

      // Write to CN to associate blockchain user id with updated metadata and block number
      phase = phases.ASSOCIATE_USER
      await this.creatorNode.associateCreator(userId, metadataFileUUID, Math.max(txReceipt.blockNumber, latestBlockNumber))

      // Update libs instance with new user metadata object
      this.userStateManager.setCurrentUser({ ...oldMetadata, ...newMetadata })
    } catch (e) {
      // TODO: think about handling the update metadata on chain and associating..
      throw new Error(`updateAndUploadMetadata() Error -- Phase ${phase}: ${e}`)
    }
  }

  /** Waits for a discovery provider to confirm that a creator node endpoint is updated. */
  async _waitForCreatorNodeEndpointIndexing (userId, creatorNodeEndpoint) {
    let isUpdated = false
    while (!isUpdated) {
      const user = (await this.discoveryProvider.getUsers(1, 0, [userId]))[0]
<<<<<<< HEAD
      console.log(`found ${user.creator_node_endpoint}, expected ${creatorNodeEndpoint}`)
      if (user.creator_node_endpoint === creatorNodeEndpoint) isUpdated = true
=======
      if (user && user.creator_node_endpoint === creatorNodeEndpoint) isUpdated = true
>>>>>>> cc945992
      await Utils.wait(500)
    }
  }

  async _addUserOperations (userId, newMetadata, exclude = []) {
    let addOps = []

    // Remove excluded keys from metadata object
    let metadata = { ...newMetadata }
    exclude.map(excludedKey => delete metadata[excludedKey])

    if (metadata[USER_PROP_NAME_CONSTANTS.NAME]) {
      addOps.push(this.contracts.UserFactoryClient.updateName(userId, metadata[USER_PROP_NAME_CONSTANTS.NAME]))
    }
    if (metadata[USER_PROP_NAME_CONSTANTS.LOCATION]) {
      addOps.push(this.contracts.UserFactoryClient.updateLocation(userId, metadata[USER_PROP_NAME_CONSTANTS.LOCATION]))
    }
    if (metadata[USER_PROP_NAME_CONSTANTS.BIO]) {
      addOps.push(this.contracts.UserFactoryClient.updateBio(userId, metadata[USER_PROP_NAME_CONSTANTS.BIO]))
    }
    if (metadata[USER_PROP_NAME_CONSTANTS.PROFILE_PICTURE_SIZES]) {
      addOps.push(this.contracts.UserFactoryClient.updateProfilePhoto(
        userId,
        Utils.decodeMultihash(metadata[USER_PROP_NAME_CONSTANTS.PROFILE_PICTURE_SIZES]).digest
      ))
    }
    if (metadata[USER_PROP_NAME_CONSTANTS.COVER_PHOTO_SIZES]) {
      addOps.push(this.contracts.UserFactoryClient.updateCoverPhoto(
        userId,
        Utils.decodeMultihash(metadata[USER_PROP_NAME_CONSTANTS.COVER_PHOTO_SIZES]).digest
      ))
    }
    if (metadata[USER_PROP_NAME_CONSTANTS.IS_CREATOR]) {
      addOps.push(this.contracts.UserFactoryClient.updateIsCreator(userId, metadata[USER_PROP_NAME_CONSTANTS.IS_CREATOR]))
    }
<<<<<<< HEAD
=======
    if (metadata[USER_PROP_NAME_CONSTANTS.CREATOR_NODE_ENDPOINT]) {
      addOps.push(this.contracts.UserFactoryClient.updateCreatorNodeEndpoint(userId, metadata[USER_PROP_NAME_CONSTANTS.CREATOR_NODE_ENDPOINT]))
    }
>>>>>>> cc945992

    // Execute update promises concurrently
    // TODO - what if one or more of these fails?
    const ops = await Promise.all(addOps)
    return { ops: ops, latestBlockNumber: Math.max(...ops.map(op => op.txReceipt.blockNumber)) }
  }

  async _updateUserOperations (newMetadata, currentMetadata, userId, exclude = []) {
    let updateOps = []

    // Remove excluded keys from metadata object
    let metadata = { ...newMetadata }
    exclude.map(excludedKey => delete metadata[excludedKey])
    // Compare the existing metadata with the new values and conditionally
    // perform update operations
    for (const key in metadata) {
      if (metadata.hasOwnProperty(key) && currentMetadata.hasOwnProperty(key) && metadata[key] !== currentMetadata[key]) {
        if (key === USER_PROP_NAME_CONSTANTS.NAME) {
          updateOps.push(this.contracts.UserFactoryClient.updateName(userId, metadata[USER_PROP_NAME_CONSTANTS.NAME]))
        }
        if (key === USER_PROP_NAME_CONSTANTS.IS_CREATOR) {
          updateOps.push(this.contracts.UserFactoryClient.updateIsCreator(userId, metadata[USER_PROP_NAME_CONSTANTS.IS_CREATOR]))
        }
        if (key === USER_PROP_NAME_CONSTANTS.BIO) {
          updateOps.push(this.contracts.UserFactoryClient.updateBio(userId, metadata[USER_PROP_NAME_CONSTANTS.BIO]))
        }
        if (key === USER_PROP_NAME_CONSTANTS.LOCATION) {
          updateOps.push(this.contracts.UserFactoryClient.updateLocation(userId, metadata[USER_PROP_NAME_CONSTANTS.LOCATION]))
        }
        if (key === USER_PROP_NAME_CONSTANTS.PROFILE_PICTURE_SIZES) {
          updateOps.push(this.contracts.UserFactoryClient.updateProfilePhoto(
            userId,
            Utils.decodeMultihash(metadata[USER_PROP_NAME_CONSTANTS.PROFILE_PICTURE_SIZES]).digest
          ))
        }
        if (key === USER_PROP_NAME_CONSTANTS.COVER_PHOTO_SIZES) {
          updateOps.push(this.contracts.UserFactoryClient.updateCoverPhoto(
            userId,
            Utils.decodeMultihash(metadata[USER_PROP_NAME_CONSTANTS.COVER_PHOTO_SIZES]).digest
          ))
        }
<<<<<<< HEAD
=======
        if (key === USER_PROP_NAME_CONSTANTS.CREATOR_NODE_ENDPOINT) {
          updateOps.push(this.contracts.UserFactoryClient.updateCreatorNodeEndpoint(userId, metadata[USER_PROP_NAME_CONSTANTS.CREATOR_NODE_ENDPOINT]))
        }
>>>>>>> cc945992
      }
    }

    const ops = await Promise.all(updateOps)
    const latestBlockNumber = Math.max(...ops.map(op => op.txReceipt.blockNumber))

    return { ops: ops, latestBlockNumber }
  }

  _validateUserMetadata (metadata) {
    this.OBJECT_HAS_PROPS(metadata, USER_PROPS, USER_REQUIRED_PROPS)
  }

  // Metadata object may have extra fields. Only keep core fields in USER_PROPS and 'user_id'.
  _cleanUserMetadata (metadata) {
    return pick(metadata, USER_PROPS.concat('user_id'))
  }

  async _updateReplicaSet (userId, metadata) {
    let primaryEndpoint = CreatorNode.getPrimary(metadata['creator_node_endpoint'])
    let secondaries = CreatorNode.getSecondaries(metadata['creator_node_endpoint'])
    let primarySpID = await this._retrieveSpIDFromEndpoint(primaryEndpoint)
    let secondary1SpID = await this._retrieveSpIDFromEndpoint(secondaries[0])
    let secondary2SpID = await this._retrieveSpIDFromEndpoint(secondaries[1])
    // Update in new contract
    let tx = await this.contracts.UserReplicaSetManagerClient.updateReplicaSet(
      userId,
      primarySpID,
      [secondary1SpID, secondary2SpID]
    )
    return tx
  }

  async _retrieveSpIDFromEndpoint (endpoint) {
    let cachedSpID = await getSpIDFromEndpoint(endpoint)
    let spID = cachedSpID
    if (!spID) {
      let spEndpointInfo = await this.ethContracts.ServiceProviderFactoryClient.getServiceProviderInfoFromEndpoint(
        endpoint
      )
      spID = spEndpointInfo.spID
    }
    return spID
  }
}

module.exports = Users<|MERGE_RESOLUTION|>--- conflicted
+++ resolved
@@ -346,59 +346,6 @@
   }
 
   /**
-<<<<<<< HEAD
-   * Create a new user that is a creator or upgrade from a non-creator user to a creator
-   * Fills in wallet and creator_node_endpoint fields in metadata.
-   *
-   * @notice - this function is most likely not used and can be removed
-   *
-   * @param {Object} metadata - metadata to associate with the user, following the format in `user-metadata-format.json` in audius-contracts.
-   */
-  async addCreator (metadata) {
-    this.REQUIRES(Services.CREATOR_NODE)
-    this.IS_OBJECT(metadata)
-    const newMetadata = this._cleanUserMetadata(metadata)
-    this._validateUserMetadata(newMetadata)
-
-    // Error if libs instance already has user - we only support one user per creator node / libs instance
-    const user = this.userStateManager.getCurrentUser()
-    if (user) {
-      throw new Error('User already created for creator node / libs instance')
-    }
-
-    // populate metadata object with required fields - wallet, is_creator, creator_node_endpoint
-    newMetadata.wallet = this.web3Manager.getWalletAddress()
-    newMetadata.is_creator = true
-    newMetadata.creator_node_endpoint = this.creatorNode.getEndpoint()
-
-    // Create user record on chain with handle
-    const { userId } = await this.contracts.UserFactoryClient.addUser(newMetadata.handle)
-
-    // Update user creator_node_endpoint on chain
-    await this._updateReplicaSet(userId, newMetadata)
-
-    // Upload metadata object to CN
-    const { metadataMultihash, metadataFileUUID } = await this.creatorNode.uploadCreatorContent(newMetadata)
-
-    // Write metadata multihash to chain
-    const multihashDecoded = Utils.decodeMultihash(metadataMultihash)
-    const { txReceipt } = await this.contracts.UserFactoryClient.updateMultihash(userId, multihashDecoded.digest)
-
-    // Write remaining metadata fields to chain
-    const { latestBlockNumber } = await this._addUserOperations(userId, newMetadata)
-
-    // Write to CN to associate blockchain user id with the metadata and block number
-    await this.creatorNode.associateCreator(userId, metadataFileUUID, Math.max(txReceipt.blockNumber, latestBlockNumber))
-
-    // Update libs instance with new user metadata object
-    this.userStateManager.setCurrentUser({ ...newMetadata })
-
-    return userId
-  }
-
-  /**
-=======
->>>>>>> cc945992
    * Updates a creator (updates their data on the creator node)
    * @param {number} userId
    * @param {Object} metadata
@@ -490,11 +437,6 @@
     newMetadata.is_creator = true
 
     let updateEndpointTxBlockNumber = null
-<<<<<<< HEAD
-    if (newMetadata.creator_node_endpoint !== oldMetadata.creator_node_endpoint) {
-      let updateTx = await this._updateReplicaSet(userId, newMetadata)
-      updateEndpointTxBlockNumber = updateTx.blockNumber
-=======
 
     /**
      * If there is no creator_node_endpoint field or if newCreatorNodeEndpoint is not the same as the existing
@@ -525,9 +467,8 @@
       await this.creatorNode.setEndpoint(newPrimary)
 
       // Update user creator_node_endpoint on chain if applicable
-      const { txReceipt: updateEndpointTxReceipt } = await this.contracts.UserFactoryClient.updateCreatorNodeEndpoint(userId, newMetadata['creator_node_endpoint'])
+      const updateEndpointTxReceipt = await this._updateReplicaSet(userId, newMetadata)
       updateEndpointTxBlockNumber = updateEndpointTxReceipt.blockNumber
->>>>>>> cc945992
 
       // Ensure DN has indexed creator_node_endpoint change
       await this._waitForCreatorNodeEndpointIndexing(
@@ -622,7 +563,7 @@
       // Update user creator_node_endpoint on chain if applicable
       if (newMetadata.creator_node_endpoint !== oldMetadata.creator_node_endpoint) {
         phase = phases.UPDATE_CONTENT_NODE_ENDPOINT_ON_CHAIN
-        await this.contracts.UserFactoryClient.updateCreatorNodeEndpoint(userId, newMetadata['creator_node_endpoint'])
+        await this._updateReplicaSet(userId, newMetadata)
         // Ensure DN has indexed creator_node_endpoint change
         await this._waitForCreatorNodeEndpointIndexing(userId, newMetadata.creator_node_endpoint)
       }
@@ -656,12 +597,7 @@
     let isUpdated = false
     while (!isUpdated) {
       const user = (await this.discoveryProvider.getUsers(1, 0, [userId]))[0]
-<<<<<<< HEAD
-      console.log(`found ${user.creator_node_endpoint}, expected ${creatorNodeEndpoint}`)
-      if (user.creator_node_endpoint === creatorNodeEndpoint) isUpdated = true
-=======
       if (user && user.creator_node_endpoint === creatorNodeEndpoint) isUpdated = true
->>>>>>> cc945992
       await Utils.wait(500)
     }
   }
@@ -697,12 +633,6 @@
     if (metadata[USER_PROP_NAME_CONSTANTS.IS_CREATOR]) {
       addOps.push(this.contracts.UserFactoryClient.updateIsCreator(userId, metadata[USER_PROP_NAME_CONSTANTS.IS_CREATOR]))
     }
-<<<<<<< HEAD
-=======
-    if (metadata[USER_PROP_NAME_CONSTANTS.CREATOR_NODE_ENDPOINT]) {
-      addOps.push(this.contracts.UserFactoryClient.updateCreatorNodeEndpoint(userId, metadata[USER_PROP_NAME_CONSTANTS.CREATOR_NODE_ENDPOINT]))
-    }
->>>>>>> cc945992
 
     // Execute update promises concurrently
     // TODO - what if one or more of these fails?
@@ -744,12 +674,6 @@
             Utils.decodeMultihash(metadata[USER_PROP_NAME_CONSTANTS.COVER_PHOTO_SIZES]).digest
           ))
         }
-<<<<<<< HEAD
-=======
-        if (key === USER_PROP_NAME_CONSTANTS.CREATOR_NODE_ENDPOINT) {
-          updateOps.push(this.contracts.UserFactoryClient.updateCreatorNodeEndpoint(userId, metadata[USER_PROP_NAME_CONSTANTS.CREATOR_NODE_ENDPOINT]))
-        }
->>>>>>> cc945992
       }
     }
 
