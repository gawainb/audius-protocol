const { pick } = require('lodash')
const { Base, Services } = require('./base')
const Utils = require('../utils')
const CreatorNode = require('../services/creatorNode')

// User metadata fields that are required on the metadata object and can have
// null or non-null values
const USER_PROPS = [
  'is_creator',
  'is_verified',
  'name',
  'handle',
  'profile_picture',
  'profile_picture_sizes',
  'cover_photo',
  'cover_photo_sizes',
  'bio',
  'location',
  'creator_node_endpoint'
]
// User metadata fields that are required on the metadata object and only can have
// non-null values
const USER_REQUIRED_PROPS = [
  'name',
  'handle'
]
// Constants for user metadata fields
const USER_PROP_NAME_CONSTANTS = Object.freeze({
  NAME: 'name',
  IS_CREATOR: 'is_creator',
  BIO: 'bio',
  LOCATION: 'location',
  PROFILE_PICTURE_SIZES: 'profile_picture_sizes',
  COVER_PHOTO_SIZES: 'cover_photo_sizes',
  CREATOR_NODE_ENDPOINT: 'creator_node_endpoint'
})

class Users extends Base {
  constructor (serviceProvider, ...args) {
    super(...args)

    this.ServiceProvider = serviceProvider

    this.getUsers = this.getUsers.bind(this)
    this.getMutualFollowers = this.getMutualFollowers.bind(this)
    this.getFollowersForUser = this.getFollowersForUser.bind(this)
    this.getFolloweesForUser = this.getFolloweesForUser.bind(this)
    this.getUserRepostFeed = this.getUserRepostFeed.bind(this)
    this.getSocialFeed = this.getSocialFeed.bind(this)
    this.getTopCreatorsByGenres = this.getTopCreatorsByGenres.bind(this)
    this.uploadProfileImages = this.uploadProfileImages.bind(this)
    this.addUser = this.addUser.bind(this)
    this.updateUser = this.updateUser.bind(this)
    this.updateCreator = this.updateCreator.bind(this)
    this.upgradeToCreator = this.upgradeToCreator.bind(this)
    this.updateIsVerified = this.updateIsVerified.bind(this)
    this.addUserFollow = this.addUserFollow.bind(this)
    this.deleteUserFollow = this.deleteUserFollow.bind(this)

    // For adding replica set to users on sign up
    this.assignReplicaSet = this.assignReplicaSet.bind(this)

    this.getClockValuesFromReplicaSet = this.getClockValuesFromReplicaSet.bind(this)
    this._waitForCreatorNodeEndpointIndexing = this._waitForCreatorNodeEndpointIndexing.bind(this)
    this._addUserOperations = this._addUserOperations.bind(this)
    this._updateUserOperations = this._updateUserOperations.bind(this)
    this._validateUserMetadata = this._validateUserMetadata.bind(this)
    this._cleanUserMetadata = this._cleanUserMetadata.bind(this)
  }

  /* ----------- GETTERS ---------- */

  /**
   * get users with all relevant user data
   * can be filtered by providing an integer array of ids
   * @param {number} limit
   * @param {number} offset
   * @param {Object} idsArray
   * @param {String} walletAddress
   * @param {String} handle
   * @param {Boolean} isCreator null returns all users, true returns creators only, false returns users only
   * @param {number} currentUserId the currently logged in user
   * @returns {Object} {Array of User metadata Objects}
   * additional metadata fields on user objects:
   *  {Integer} track_count - track count for given user
   *  {Integer} playlist_count - playlist count for given user
   *  {Integer} album_count - album count for given user
   *  {Integer} follower_count - follower count for given user
   *  {Integer} followee_count - followee count for given user
   *  {Integer} repost_count - repost count for given user
   *  {Integer} track_blocknumber - blocknumber of latest track for user
   *  {Boolean} does_current_user_follow - does current user follow given user
   *  {Array} followee_follows - followees of current user that follow given user
   * @example
   * await getUsers()
   * await getUsers(100, 0, [3,2,6]) - Invalid user ids will not be accepted
   */
  async getUsers (limit = 100, offset = 0, idsArray = null, walletAddress = null, handle = null, isCreator = null, minBlockNumber = null) {
    this.REQUIRES(Services.DISCOVERY_PROVIDER)
    return this.discoveryProvider.getUsers(limit, offset, idsArray, walletAddress, handle, isCreator, minBlockNumber)
  }

  /**
   * get intersection of users that follow followeeUserId and users that are followed by followerUserId
   * @param {number} followeeUserId user that is followed
   * @example
   * getMutualFollowers(100, 0, 1, 1) - IDs must be valid
   */
  async getMutualFollowers (limit = 100, offset = 0, followeeUserId) {
    this.REQUIRES(Services.DISCOVERY_PROVIDER)
    const followerUserId = this.userStateManager.getCurrentUserId()
    if (followerUserId) {
      return this.discoveryProvider.getFollowIntersectionUsers(limit, offset, followeeUserId, followerUserId)
    }
    return []
  }

  /**
   * get users that follow followeeUserId, sorted by follower count descending
   * @param {number} currentUserId the currently logged in user
   * @param {number} followeeUserId user that is followed
   * @return {Array} array of user objects with standard user metadata
   */
  async getFollowersForUser (limit = 100, offset = 0, followeeUserId) {
    this.REQUIRES(Services.DISCOVERY_PROVIDER)
    return this.discoveryProvider.getFollowersForUser(limit, offset, followeeUserId)
  }

  /**
   * get users that are followed by followerUserId, sorted by follower count descending
   * @param {number} currentUserId the currently logged in user
   * @param {number} followerUserId user - i am the one who follows
   * @return {Array} array of user objects with standard user metadata
   */
  async getFolloweesForUser (limit = 100, offset = 0, followerUserId) {
    this.REQUIRES(Services.DISCOVERY_PROVIDER)
    return this.discoveryProvider.getFolloweesForUser(limit, offset, followerUserId)
  }

  /**
   * Return repost feed for requested user
   * @param {number} userId - requested user id
   * @param {filter} string - filter by "all", "original", or "repost"
   * @param {number} limit - max # of items to return (for pagination)
   * @param {number} offset - offset into list to return from (for pagination)
   * @returns {Object} {Array of track and playlist metadata objects}
   * additional metadata fields on track and playlist objects:
   *  {String} activity_timestamp - timestamp of requested user's repost for given track or playlist,
   *    used for sorting feed
   *  {Integer} repost_count - repost count of given track/playlist
   *  {Integer} save_count - save count of given track/playlist
   *  {Boolean} has_current_user_reposted - has current user reposted given track/playlist
   *  {Array} followee_reposts - followees of current user that have reposted given track/playlist
   */
  async getUserRepostFeed (userId, filter, limit = 100, offset = 0, withUsers = false) {
    this.REQUIRES(Services.DISCOVERY_PROVIDER)
    return this.discoveryProvider.getUserRepostFeed(userId, filter, limit, offset, withUsers)
  }

  /**
   * Return social feed for current user
   * @param {number} limit - max # of items to return
   * @param {filter} string - filter by "all", "original", or "repost"
   * @param {number} offset - offset into list to return from (for pagination)
   * @returns {Object} {Array of track and playlist metadata objects}
   * additional metadata fields on track and playlist objects:
   *  {String} activity_timestamp - timestamp of requested user's repost for given track or playlist,
   *    used for sorting feed
   *  {Integer} repost_count - repost count of given track/playlist
   *  {Integer} save_count - save count of given track/playlist
   *  {Boolean} has_current_user_reposted - has current user reposted given track/playlist
   *  {Array} followee_reposts - followees of current user that have reposted given track/playlist
   */
  async getSocialFeed (filter, limit = 100, offset = 0, withUsers = false, tracksOnly = false) {
    this.REQUIRES(Services.DISCOVERY_PROVIDER)
    const owner = this.userStateManager.getCurrentUser()
    if (owner) {
      return this.discoveryProvider.getSocialFeed(filter, limit, offset, withUsers, tracksOnly)
    }

    return []
  }

  /**
   * Returns the top users for the specified genres
   * @param {number} limit - max # of items to return
   * @param {number} offset - offset into list to return from (for pagination)
   * @param {Object} {Array of genres} - filter by genres ie. "Rock", "Alternative"
   * @param {Boolean} with_users - If the userIds should be returned or the full user metadata
   * @returns {Object} {Array of user objects if with_users set, else array of userIds}
   */
  async getTopCreatorsByGenres (genres, limit = 30, offset = 0, withUsers = false) {
    this.REQUIRES(Services.DISCOVERY_PROVIDER)
    return this.discoveryProvider.getTopCreatorsByGenres(genres, limit, offset, withUsers)
  }

  /* ------- SETTERS ------- */

  /**
   * Assigns a replica set to the user's metadata and adds new metadata to chain.
   * This creates a record for that user on the connected creator node.
   * @param {Object} param
   * @param {number} param.userId
   * @param {Set<string>} param.[passList=null] whether or not to include only specified nodes
   * @param {Set<string>} param.[blockList=null]  whether or not to exclude any nodes
   */
  async assignReplicaSet ({
    userId,
    passList = null,
    blockList = null
  }) {
    this.REQUIRES(Services.CREATOR_NODE)
    const phases = {
      CLEAN_AND_VALIDATE_METADATA: 'CLEAN_AND_VALIDATE_METADATA',
      AUTOSELECT_CONTENT_NODES: 'AUTOSELECT_CONTENT_NODES',
      SYNC_ACROSS_CONTENT_NODES: 'SYNC_ACROSS_CONTENT_NODES',
      SET_PRIMARY: 'SET_PRIMARY',
      UPLOAD_METADATA_AND_UPDATE_ON_CHAIN: 'UPLOAD_METADATA_AND_UPDATE_ON_CHAIN'
    }
    let phase = ''

    const user = this.userStateManager.getCurrentUser()
    // Failed the addUser() step
    if (!user) { throw new Error('No current user') }
    // No-op if the user already has a replica set assigned under creator_node_endpoint
    if (user.creator_node_endpoint && user.creator_node_endpoint.length > 0) return

    // The new metadata object that will contain the replica set
    const newMetadata = { ...user }
    try {
      // Create starter metadata and validate
      phase = phases.CLEAN_AND_VALIDATE_METADATA

      // Autoselect a new replica set and update the metadata object with new content node endpoints
      phase = phases.AUTOSELECT_CONTENT_NODES
      const response = await this.ServiceProvider.autoSelectCreatorNodes({
        performSyncCheck: false,
        whitelist: passList,
        blacklist: blockList
      })
      // Ideally, 1 primary and n-1 secondaries are chosen. The best-worst case scenario is that at least 1 primary
      // is chosen. If a primary was not selected (which also implies that secondaries were not chosen), throw
      // an error.
      const { primary, secondaries } = response
      if (!primary) {
        throw new Error(`Could not select a primary.`)
      }

      const newContentNodeEndpoints = CreatorNode.buildEndpoint(primary, secondaries)
      newMetadata.creator_node_endpoint = newContentNodeEndpoints

      // Update the new primary to the auto-selected primary
      phase = phases.SET_PRIMARY
      await this.creatorNode.setEndpoint(primary)

      // Update metadata in CN and on chain of newly assigned replica set
      phase = phases.UPLOAD_METADATA_AND_UPDATE_ON_CHAIN
      await this.updateAndUploadMetadata({
        newMetadata,
        userId
      })
    } catch (e) {
      console.log(`assignReplicaSet() Error -- Phase ${phase}: ${e}`)
      throw new Error(`assignReplicaSet() Error -- Phase ${phase}: ${e}`)
    }

    return newMetadata
  }

  /**
   * Util to upload profile picture and cover photo images and update
   * a metadata object. This method inherently calls triggerSecondarySyncs().
   * @param {?File} profilePictureFile an optional file to upload as the profile picture
   * @param {?File} coverPhotoFile an optional file to upload as the cover phtoo
   * @param {Object} metadata to update
   * @returns {Object} the passed in metadata object with profile_picture and cover_photo fields added
   */
  async uploadProfileImages (profilePictureFile, coverPhotoFile, metadata) {
    let didMetadataUpdate = false
    if (profilePictureFile) {
      const resp = await this.creatorNode.uploadImage(profilePictureFile, true)
      metadata.profile_picture_sizes = resp.dirCID
      didMetadataUpdate = true
    }
    if (coverPhotoFile) {
      const resp = await this.creatorNode.uploadImage(coverPhotoFile, false)
      metadata.cover_photo_sizes = resp.dirCID
      didMetadataUpdate = true
    }

    if (didMetadataUpdate) {
      await this.updateAndUploadMetadata({
        newMetadata: metadata,
        userId: metadata.user_id
      })
    }

    return metadata
  }

  /**
   * Create an on-chain non-creator user. Some fields are restricted (ex.
   * creator_node_endpoint); this should error if the metadata given attempts to set them.
   * @param {Object} metadata metadata to associate with the user
   */
  async addUser (metadata) {
    this.IS_OBJECT(metadata)
    const newMetadata = this._cleanUserMetadata(metadata)
    this._validateUserMetadata(newMetadata)

    let userId
    const currentUser = this.userStateManager.getCurrentUser()
    if (currentUser && currentUser.handle) {
      userId = currentUser.user_id
    } else {
      userId = (await this.contracts.UserFactoryClient.addUser(newMetadata.handle)).userId
    }
    await this._addUserOperations(userId, newMetadata)

    newMetadata.wallet = this.web3Manager.getWalletAddress()
    newMetadata.user_id = userId

    this.userStateManager.setCurrentUser({ ...newMetadata })
    return userId
  }

  /**
   * Updates a user
   * @param {number} userId
   * @param {Object} metadata
   */
  async updateUser (userId, metadata) {
    this.REQUIRES(Services.DISCOVERY_PROVIDER)
    this.IS_OBJECT(metadata)
    const newMetadata = this._cleanUserMetadata(metadata)
    this._validateUserMetadata(newMetadata)

    // Retrieve the current user metadata
    let users = await this.discoveryProvider.getUsers(1, 0, [userId], null, null, false, null)
    if (!users || !users[0]) throw new Error(`Cannot update user because no current record exists for user id ${userId}`)

    const oldMetadata = users[0]
    await this._updateUserOperations(newMetadata, oldMetadata, userId)
    this.userStateManager.setCurrentUser({ ...oldMetadata, ...newMetadata })
  }

  /**
<<<<<<< HEAD
   * Create a new user that is a creator or upgrade from a non-creator user to a creator
   * Fills in wallet and creator_node_endpoint fields in metadata.
   *
   * @param {Object} metadata - metadata to associate with the user, following the format in `user-metadata-format.json` in audius-contracts.
   */
  async addCreator (metadata) {
    this.REQUIRES(Services.CREATOR_NODE)
    this.IS_OBJECT(metadata)
    const newMetadata = this._cleanUserMetadata(metadata)
    this._validateUserMetadata(newMetadata)

    // We only support one user per creator node / libs instance
    const user = this.userStateManager.getCurrentUser()
    if (user) {
      throw new Error('User already created for creator node / libs instance')
    }

    newMetadata.wallet = this.web3Manager.getWalletAddress()
    newMetadata.is_creator = true
    newMetadata.creator_node_endpoint = this.creatorNode.getEndpoint()

    // Upload metadata
    const { metadataMultihash, metadataFileUUID } = await this.creatorNode.uploadCreatorContent(
      newMetadata
    )
    // Write metadata to chain
    const multihashDecoded = Utils.decodeMultihash(metadataMultihash)
    const { userId, txReceipt } = await this.contracts.UserFactoryClient.addUser(
      newMetadata.handle
    )
    await this.contracts.UserFactoryClient.updateMultihash(userId, multihashDecoded.digest)
    const { latestBlockNumber } = await this._addUserOperations(userId, newMetadata)
    // Associate the user id with the metadata and block number
    await this.creatorNode.associateCreator(userId, metadataFileUUID, Math.max(txReceipt.blockNumber, latestBlockNumber))

    this.userStateManager.setCurrentUser({ ...newMetadata })
    return userId
  }

  /**
   * Updates creator metadata (updates their data on the creator node and on chain)
   *
   * @dev TODO - remove `userId` param and fetch from user metadata
   * @dev TODO - instead of returning `userId` return `txReceipt.blockNumber`
   *
=======
   * Updates a creator (updates their data on the creator node)
>>>>>>> 9ac1304f
   * @param {number} userId
   * @param {Object} metadata
   */
  async updateCreator (userId, metadata) {
    this.REQUIRES(Services.CREATOR_NODE, Services.DISCOVERY_PROVIDER)
    this.IS_OBJECT(metadata)
    const newMetadata = this._cleanUserMetadata(metadata)
    this._validateUserMetadata(newMetadata)

    // Error if libs instance does not already have existing user state
    const user = this.userStateManager.getCurrentUser()
    if (!user) {
      throw new Error('No current user')
    }

    // Ensure libs is connected to correct CN
    if (this.creatorNode.getEndpoint() !== CreatorNode.getPrimary(newMetadata['creator_node_endpoint'])) {
      throw new Error(`Not connected to correct content node. Expected ${CreatorNode.getPrimary(newMetadata['creator_node_endpoint'])}, got ${this.creatorNode.getEndpoint()}`)
    }

    // Preserve old metadata object
    const oldMetadata = { ...user }

    // Update user creator_node_endpoint on chain if applicable
    let updateEndpointTxBlockNumber = null
    if (newMetadata.creator_node_endpoint !== oldMetadata.creator_node_endpoint) {
      const { txReceipt: updateEndpointTxReceipt } = await this.contracts.UserFactoryClient.updateCreatorNodeEndpoint(userId, newMetadata['creator_node_endpoint'])
      updateEndpointTxBlockNumber = updateEndpointTxReceipt.blockNumber

      // Ensure DN has indexed creator_node_endpoint change
      await this._waitForCreatorNodeEndpointIndexing(newMetadata.user_id, newMetadata.creator_node_endpoint)
    }

    // Upload new metadata object to CN
    const { metadataMultihash, metadataFileUUID } = await this.creatorNode.uploadCreatorContent(newMetadata, updateEndpointTxBlockNumber)

    // Write metadata multihash to chain
    const updatedMultihashDecoded = Utils.decodeMultihash(metadataMultihash)
    const { txReceipt } = await this.contracts.UserFactoryClient.updateMultihash(userId, updatedMultihashDecoded.digest)

    // Write remaining metadata fields to chain
    const { latestBlockNumber } = await this._updateUserOperations(newMetadata, oldMetadata, userId, ['creator_node_endpoint'])

    // Write to CN to associate blockchain user id with updated metadata and block number
    await this.creatorNode.associateCreator(userId, metadataFileUUID, Math.max(txReceipt.blockNumber, latestBlockNumber))

    // Update libs instance with new user metadata object
    this.userStateManager.setCurrentUser({ ...oldMetadata, ...newMetadata })

    return userId
  }

  /**
   * Upgrades a user to a creator using their metadata object.
   * This creates a record for that user on the connected creator node.
   * @param {string} existingEndpoint
   * @param {string} newCreatorNodeEndpoint comma delineated
   */
  async upgradeToCreator (existingEndpoint, newCreatorNodeEndpoint) {
    this.REQUIRES(Services.CREATOR_NODE)

    // Error if libs instance does not already have existing user state
    const user = this.userStateManager.getCurrentUser()
    if (!user) {
      throw new Error('No current user')
    }

    // No-op if the user is already a creator.
    // Consider them a creator iff they have is_creator=true AND a creator node endpoint
    if (user.is_creator && user.creator_node_endpoint) return

    const userId = user.user_id
    const oldMetadata = { ...user }

    // Clean and validate metadata
    const newMetadata = this._cleanUserMetadata({ ...user })
    this._validateUserMetadata(newMetadata)

    // Populate metadata with required fields - wallet, is_creator, creator_node_endpoint
    newMetadata.wallet = this.web3Manager.getWalletAddress()
    newMetadata.is_creator = true

    let updateEndpointTxBlockNumber = null

    /**
     * If there is no creator_node_endpoint field or if newCreatorNodeEndpoint is not the same as the existing
     * metadata creator_node_endpoint field value, update the field with newCreatorNodeEndpoint.
     * This is because new users on signup will now be assigned a replica set, and do not need to
     * be assigned a new one via newCreatorNodeEndpoint.
     */
    if (
      !oldMetadata.creator_node_endpoint ||
      oldMetadata.creator_node_endpoint !== newCreatorNodeEndpoint
    ) {
      newMetadata.creator_node_endpoint = newCreatorNodeEndpoint
      const newPrimary = CreatorNode.getPrimary(newCreatorNodeEndpoint)

      // Sync user data from old primary to new endpoint
      if (existingEndpoint) {
        // Don't validate what we're syncing from because the user isn't
        // a creator yet.
        await this.creatorNode.syncSecondary(
          newPrimary,
          existingEndpoint,
          /* immediate= */ true,
          /* validate= */ false
        )
      }

      // Update local libs state with new CN endpoint
      await this.creatorNode.setEndpoint(newPrimary)

      // Update user creator_node_endpoint on chain if applicable
      const { txReceipt: updateEndpointTxReceipt } = await this.contracts.UserFactoryClient.updateCreatorNodeEndpoint(userId, newMetadata['creator_node_endpoint'])
      updateEndpointTxBlockNumber = updateEndpointTxReceipt.blockNumber

      // Ensure DN has indexed creator_node_endpoint change
      await this._waitForCreatorNodeEndpointIndexing(newMetadata.user_id, newMetadata.creator_node_endpoint)
    }

    // Upload new metadata object to CN
    const { metadataMultihash, metadataFileUUID } = await this.creatorNode.uploadCreatorContent(newMetadata, updateEndpointTxBlockNumber)

    // Write metadata multihash to chain
    const updatedMultihashDecoded = Utils.decodeMultihash(metadataMultihash)
    const { txReceipt } = await this.contracts.UserFactoryClient.updateMultihash(userId, updatedMultihashDecoded.digest)

    // Write remaining metadata fields to chain
    const { latestBlockNumber } = await this._updateUserOperations(newMetadata, oldMetadata, userId, ['creator_node_endpoint'])

    // Write to CN to associate blockchain user id with updated metadata and block number
    await this.creatorNode.associateCreator(userId, metadataFileUUID, Math.max(txReceipt.blockNumber, latestBlockNumber))

    // Update libs instance with new user metadata object
    this.userStateManager.setCurrentUser({ ...oldMetadata, ...newMetadata })

    return userId
  }

  /**
   * Updates a user on whether they are verified on Audius
   * @param {number} userId
   * @param {boolean} isVerified
   */
  async updateIsVerified (userId, isVerified, privateKey) {
    return this.contracts.UserFactoryClient.updateIsVerified(userId, isVerified, privateKey)
  }

  /**
   * Adds a user follow for a given follower and followee
   * @param {number} followerUserId who is following
   * @param {number} followeeUserId who is being followed...
  */
  async addUserFollow (followeeUserId) {
    const followerUserId = this.userStateManager.getCurrentUserId()
    return this.contracts.SocialFeatureFactoryClient.addUserFollow(followerUserId, followeeUserId)
  }

  /**
   * Deletes a user follow for a given follower and followee
   * @param {number} followerUserId who is no longer following
   * @param {number} followeeUserId who is no longer being followed...
  */
  async deleteUserFollow (followeeUserId) {
    const followerUserId = this.userStateManager.getCurrentUserId()
    return this.contracts.SocialFeatureFactoryClient.deleteUserFollow(followerUserId, followeeUserId)
  }

  /**
   * Gets the clock status for user in userStateManager across replica set.
   */
  async getClockValuesFromReplicaSet () {
    return this.creatorNode.getClockValuesFromReplicaSet()
  }

  /* ------- PRIVATE  ------- */

  /**
   * 1. Uploads metadata to primary Content Node (which inherently calls a sync accross secondaries)
   * 2. Updates metadata on chain
   * @param {Object} param
   * @param {Object} param.newMetadata new metadata object
   * @param {number} param.userId
   */
  async updateAndUploadMetadata ({ newMetadata, userId }) {
    this.REQUIRES(Services.CREATOR_NODE, Services.DISCOVERY_PROVIDER)
    this.IS_OBJECT(newMetadata)
    const phases = {
      UPDATE_CONTENT_NODE_ENDPOINT_ON_CHAIN: 'UPDATE_CONTENT_NODE_ENDPOINT_ON_CHAIN',
      UPLOAD_METADATA: 'UPLOAD_METADATA',
      UPDATE_METADATA_ON_CHAIN: 'UPDATE_METADATA_ON_CHAIN',
      ASSOCIATE_USER: 'ASSOCIATE_USER'
    }
    let phase = ''

    const oldMetadata = this.userStateManager.getCurrentUser()
    if (!oldMetadata) { throw new Error('No current user.') }

    newMetadata = this._cleanUserMetadata(newMetadata)
    this._validateUserMetadata(newMetadata)

    try {
      // Update user creator_node_endpoint on chain if applicable
      if (newMetadata.creator_node_endpoint !== oldMetadata.creator_node_endpoint) {
        phase = phases.UPDATE_CONTENT_NODE_ENDPOINT_ON_CHAIN
        await this.contracts.UserFactoryClient.updateCreatorNodeEndpoint(userId, newMetadata['creator_node_endpoint'])
        // Ensure DN has indexed creator_node_endpoint change
        await this._waitForCreatorNodeEndpointIndexing(userId, newMetadata.creator_node_endpoint)
      }

      // Upload new metadata object to CN
      phase = phases.UPLOAD_METADATA
      const { metadataMultihash, metadataFileUUID } = await this.creatorNode.uploadCreatorContent(newMetadata)

      // Write metadata multihash to chain
      phase = phases.UPDATE_METADATA_ON_CHAIN
      const updatedMultihashDecoded = Utils.decodeMultihash(metadataMultihash)
      const { txReceipt } = await this.contracts.UserFactoryClient.updateMultihash(userId, updatedMultihashDecoded.digest)

      // Write remaining metadata fields to chain
      const { latestBlockNumber } = await this._updateUserOperations(newMetadata, oldMetadata, userId, ['creator_node_endpoint'])

      // Write to CN to associate blockchain user id with updated metadata and block number
      phase = phases.ASSOCIATE_USER
      await this.creatorNode.associateCreator(userId, metadataFileUUID, Math.max(txReceipt.blockNumber, latestBlockNumber))

      // Update libs instance with new user metadata object
      this.userStateManager.setCurrentUser({ ...oldMetadata, ...newMetadata })
    } catch (e) {
      // TODO: think about handling the update metadata on chain and associating..
      throw new Error(`updateAndUploadMetadata() Error -- Phase ${phase}: ${e}`)
    }
  }

  /** Waits for a discovery provider to confirm that a creator node endpoint is updated. */
  async _waitForCreatorNodeEndpointIndexing (userId, creatorNodeEndpoint) {
    let isUpdated = false
    while (!isUpdated) {
      const user = (await this.discoveryProvider.getUsers(1, 0, [userId]))[0]
      if (user && user.creator_node_endpoint === creatorNodeEndpoint) isUpdated = true
      await Utils.wait(500)
    }
  }

  async _addUserOperations (userId, newMetadata, exclude = []) {
    let addOps = []

    // Remove excluded keys from metadata object
    let metadata = { ...newMetadata }
    exclude.map(excludedKey => delete metadata[excludedKey])

    if (metadata[USER_PROP_NAME_CONSTANTS.NAME]) {
      addOps.push(this.contracts.UserFactoryClient.updateName(userId, metadata[USER_PROP_NAME_CONSTANTS.NAME]))
    }
    if (metadata[USER_PROP_NAME_CONSTANTS.LOCATION]) {
      addOps.push(this.contracts.UserFactoryClient.updateLocation(userId, metadata[USER_PROP_NAME_CONSTANTS.LOCATION]))
    }
    if (metadata[USER_PROP_NAME_CONSTANTS.BIO]) {
      addOps.push(this.contracts.UserFactoryClient.updateBio(userId, metadata[USER_PROP_NAME_CONSTANTS.BIO]))
    }
    if (metadata[USER_PROP_NAME_CONSTANTS.PROFILE_PICTURE_SIZES]) {
      addOps.push(this.contracts.UserFactoryClient.updateProfilePhoto(
        userId,
        Utils.decodeMultihash(metadata[USER_PROP_NAME_CONSTANTS.PROFILE_PICTURE_SIZES]).digest
      ))
    }
    if (metadata[USER_PROP_NAME_CONSTANTS.COVER_PHOTO_SIZES]) {
      addOps.push(this.contracts.UserFactoryClient.updateCoverPhoto(
        userId,
        Utils.decodeMultihash(metadata[USER_PROP_NAME_CONSTANTS.COVER_PHOTO_SIZES]).digest
      ))
    }
    if (metadata[USER_PROP_NAME_CONSTANTS.IS_CREATOR]) {
      addOps.push(this.contracts.UserFactoryClient.updateIsCreator(userId, metadata[USER_PROP_NAME_CONSTANTS.IS_CREATOR]))
    }
    if (metadata[USER_PROP_NAME_CONSTANTS.CREATOR_NODE_ENDPOINT]) {
      addOps.push(this.contracts.UserFactoryClient.updateCreatorNodeEndpoint(userId, metadata[USER_PROP_NAME_CONSTANTS.CREATOR_NODE_ENDPOINT]))
    }

    // Execute update promises concurrently
    // TODO - what if one or more of these fails?
    const ops = await Promise.all(addOps)
    return { ops: ops, latestBlockNumber: Math.max(...ops.map(op => op.txReceipt.blockNumber)) }
  }

  async _updateUserOperations (newMetadata, currentMetadata, userId, exclude = []) {
    let updateOps = []

    // Remove excluded keys from metadata object
    let metadata = { ...newMetadata }
    exclude.map(excludedKey => delete metadata[excludedKey])

    // Compare the existing metadata with the new values and conditionally
    // perform update operations
    for (const key in metadata) {
      if (metadata.hasOwnProperty(key) && currentMetadata.hasOwnProperty(key) && metadata[key] !== currentMetadata[key]) {
        if (key === USER_PROP_NAME_CONSTANTS.NAME) {
          updateOps.push(this.contracts.UserFactoryClient.updateName(userId, metadata[USER_PROP_NAME_CONSTANTS.NAME]))
        }
        if (key === USER_PROP_NAME_CONSTANTS.IS_CREATOR) {
          updateOps.push(this.contracts.UserFactoryClient.updateIsCreator(userId, metadata[USER_PROP_NAME_CONSTANTS.IS_CREATOR]))
        }
        if (key === USER_PROP_NAME_CONSTANTS.BIO) {
          updateOps.push(this.contracts.UserFactoryClient.updateBio(userId, metadata[USER_PROP_NAME_CONSTANTS.BIO]))
        }
        if (key === USER_PROP_NAME_CONSTANTS.LOCATION) {
          updateOps.push(this.contracts.UserFactoryClient.updateLocation(userId, metadata[USER_PROP_NAME_CONSTANTS.LOCATION]))
        }
        if (key === USER_PROP_NAME_CONSTANTS.PROFILE_PICTURE_SIZES) {
          updateOps.push(this.contracts.UserFactoryClient.updateProfilePhoto(
            userId,
            Utils.decodeMultihash(metadata[USER_PROP_NAME_CONSTANTS.PROFILE_PICTURE_SIZES]).digest
          ))
        }
        if (key === USER_PROP_NAME_CONSTANTS.COVER_PHOTO_SIZES) {
          updateOps.push(this.contracts.UserFactoryClient.updateCoverPhoto(
            userId,
            Utils.decodeMultihash(metadata[USER_PROP_NAME_CONSTANTS.COVER_PHOTO_SIZES]).digest
          ))
        }
        if (key === USER_PROP_NAME_CONSTANTS.CREATOR_NODE_ENDPOINT) {
          updateOps.push(this.contracts.UserFactoryClient.updateCreatorNodeEndpoint(userId, metadata[USER_PROP_NAME_CONSTANTS.CREATOR_NODE_ENDPOINT]))
        }
      }
    }

    const ops = await Promise.all(updateOps)
    const latestBlockNumber = Math.max(...ops.map(op => op.txReceipt.blockNumber))

    return { ops: ops, latestBlockNumber }
  }

  _validateUserMetadata (metadata) {
    this.OBJECT_HAS_PROPS(metadata, USER_PROPS, USER_REQUIRED_PROPS)
  }

  // Metadata object may have extra fields. Only keep core fields in USER_PROPS and 'user_id'.
  _cleanUserMetadata (metadata) {
    return pick(metadata, USER_PROPS.concat('user_id'))
  }
}

module.exports = Users<|MERGE_RESOLUTION|>--- conflicted
+++ resolved
@@ -345,55 +345,11 @@
   }
 
   /**
-<<<<<<< HEAD
-   * Create a new user that is a creator or upgrade from a non-creator user to a creator
-   * Fills in wallet and creator_node_endpoint fields in metadata.
-   *
-   * @param {Object} metadata - metadata to associate with the user, following the format in `user-metadata-format.json` in audius-contracts.
-   */
-  async addCreator (metadata) {
-    this.REQUIRES(Services.CREATOR_NODE)
-    this.IS_OBJECT(metadata)
-    const newMetadata = this._cleanUserMetadata(metadata)
-    this._validateUserMetadata(newMetadata)
-
-    // We only support one user per creator node / libs instance
-    const user = this.userStateManager.getCurrentUser()
-    if (user) {
-      throw new Error('User already created for creator node / libs instance')
-    }
-
-    newMetadata.wallet = this.web3Manager.getWalletAddress()
-    newMetadata.is_creator = true
-    newMetadata.creator_node_endpoint = this.creatorNode.getEndpoint()
-
-    // Upload metadata
-    const { metadataMultihash, metadataFileUUID } = await this.creatorNode.uploadCreatorContent(
-      newMetadata
-    )
-    // Write metadata to chain
-    const multihashDecoded = Utils.decodeMultihash(metadataMultihash)
-    const { userId, txReceipt } = await this.contracts.UserFactoryClient.addUser(
-      newMetadata.handle
-    )
-    await this.contracts.UserFactoryClient.updateMultihash(userId, multihashDecoded.digest)
-    const { latestBlockNumber } = await this._addUserOperations(userId, newMetadata)
-    // Associate the user id with the metadata and block number
-    await this.creatorNode.associateCreator(userId, metadataFileUUID, Math.max(txReceipt.blockNumber, latestBlockNumber))
-
-    this.userStateManager.setCurrentUser({ ...newMetadata })
-    return userId
-  }
-
-  /**
    * Updates creator metadata (updates their data on the creator node and on chain)
    *
    * @dev TODO - remove `userId` param and fetch from user metadata
    * @dev TODO - instead of returning `userId` return `txReceipt.blockNumber`
    *
-=======
-   * Updates a creator (updates their data on the creator node)
->>>>>>> 9ac1304f
    * @param {number} userId
    * @param {Object} metadata
    */
