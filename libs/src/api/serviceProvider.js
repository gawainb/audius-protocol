--- conflicted
+++ resolved
@@ -1,10 +1,6 @@
 const { Base } = require('./base')
-<<<<<<< HEAD
-const { timeRequests } = require('../utils/network')
 const CreatorNodeSelection = require('../services/creatorNode/CreatorNodeSelection')
-=======
 const { timeRequestsAndSortByVersion } = require('../utils/network')
->>>>>>> 175bb502
 
 const CREATOR_NODE_SERVICE_NAME = 'creator-node'
 const DISCOVERY_PROVIDER_SERVICE_NAME = 'discovery-provider'
@@ -75,7 +71,6 @@
     whitelist = null,
     blacklist = null
   ) {
-<<<<<<< HEAD
     const creatorNodeSelection = new CreatorNodeSelection({
       creatorNode: this.creatorNode,
       ethContracts: this.ethContracts,
@@ -83,54 +78,6 @@
       whitelist,
       blacklist
     })
-=======
-    let creatorNodes = await this.listCreatorNodes()
-
-    // Filter whitelist
-    if (whitelist) {
-      creatorNodes = creatorNodes.filter(node => whitelist.has(node.endpoint))
-    }
-    // Filter blacklist
-    if (blacklist) {
-      creatorNodes = creatorNodes.filter(node => !blacklist.has(node.endpoint))
-    }
-
-    // Filter to healthy nodes
-    creatorNodes = (await Promise.all(
-      creatorNodes.map(async node => {
-        try {
-          const { isBehind, isConfigured } = await this.creatorNode.getSyncStatus(node.endpoint)
-          console.debug(`Got sync status for ${node.endpoint}, isBehind: ${isBehind}, isConfigured: ${isConfigured}`)
-          return isConfigured && isBehind ? false : node.endpoint
-        } catch (e) {
-          return false
-        }
-      })
-    ))
-      .filter(Boolean)
-
-    // Time requests and autoselect nodes
-    const timings = await timeRequestsAndSortByVersion(
-      creatorNodes.map(node => ({
-        id: node,
-        url: `${node}/version` // TODO: add country data to health_check and switch to health_check
-      }))
-    )
-
-    // Store all the healthy services in a map. Used in UI to select other available services
-    let services = {}
-    timings.forEach(timing => {
-      services[timing.request.id] = timing.response.data
-    })
-
-    // Primary: select the lowest-latency
-    const primary = timings[0] ? timings[0].request.id : null
-
-    // Secondaries: select randomly
-    // TODO: Implement geolocation-based selection
-    const secondaries = sampleSize(timings.slice(1), numberOfNodes - 1)
-      .map(timing => timing.request.id)
->>>>>>> 175bb502
 
     const { primary, secondaries, services } = await creatorNodeSelection.select()
     return { primary, secondaries, services }
